import asyncio
import os
import wave
import logging
import time
import shutil
from src.characters_manager import Characters
from src.llm.messages import assistant_message
from src.llm.message_thread import message_thread
import src.utils as utils
import unicodedata
import re
import sys
from src.llm.openai_client import openai_client

class ChatManager:
    def __init__(self, game_state_manager, config, encoding):
        self.loglevel = 28
        self.game_state_manager = game_state_manager
        self.mod_folder = config.mod_path
        self.max_response_sentences = config.max_response_sentences
        self.llm = config.llm
        self.alternative_openai_api_base = config.alternative_openai_api_base
        self.temperature = config.temperature
        self.top_p = config.top_p
        self.stop = config.stop
        self.frequency_penalty = config.frequency_penalty
        self.max_tokens = config.max_tokens
        self.language = config.language
        self.encoding = encoding
        self.add_voicelines_to_all_voice_folders = config.add_voicelines_to_all_voice_folders
        self.offended_npc_response = config.offended_npc_response
        self.forgiven_npc_response = config.forgiven_npc_response
        self.follow_npc_response = config.follow_npc_response
        self.wait_time_buffer = config.wait_time_buffer

        self.character_num = 0
        self.active_character = None

        self.wav_file = f'MantellaDi_MantellaDialogu_00001D8B_1.wav'
        self.lip_file = f'MantellaDi_MantellaDialogu_00001D8B_1.lip'

        self.end_of_sentence_chars = ['.', '?', '!', ':', ';']
        self.end_of_sentence_chars = [unicodedata.normalize('NFKC', char) for char in self.end_of_sentence_chars]

        self.sentence_queue = asyncio.Queue()


    async def get_audio_duration(self, audio_file):
        """Check if the external software has finished playing the audio file"""

        with wave.open(audio_file, 'r') as wf:
            frames = wf.getnframes()
            rate = wf.getframerate()

        # wait `buffer` seconds longer to let processes finish running correctly
        duration = frames / float(rate) + self.wait_time_buffer
        return duration
    

    def setup_voiceline_save_location(self, in_game_voice_folder):
        """Save voice model folder to Mantella Spell if it does not already exist"""
        self.in_game_voice_model = in_game_voice_folder

        in_game_voice_folder_path = f"{self.mod_folder}/{in_game_voice_folder}/"
        if not os.path.exists(in_game_voice_folder_path):
            os.mkdir(in_game_voice_folder_path)

            # copy voicelines from one voice folder to this new voice folder
            # this step is needed for Skyrim to acknowledge the folder
            example_folder = f"{self.mod_folder}/MaleNord/"
            for file_name in os.listdir(example_folder):
                source_file_path = os.path.join(example_folder, file_name)

                if os.path.isfile(source_file_path):
                    shutil.copy(source_file_path, in_game_voice_folder_path)

            self.game_state_manager.write_game_info('_mantella_status', 'Error with Mantella.exe. Please check MantellaSoftware/logging.log')
            logging.warn("Unknown NPC detected. This NPC will be able to speak once you restart Skyrim. To learn how to add memory, a background, and a voice model of your choosing to this NPC, see here: https://github.com/art-from-the-machine/Mantella#adding-modded-npcs")
            time.sleep(5)
            return True
        return False


    @utils.time_it
    def save_files_to_voice_folders(self, queue_output):
        """Save voicelines and subtitles to the correct game folders"""

        audio_file, subtitle = queue_output
        if self.add_voicelines_to_all_voice_folders == '1':
            for sub_folder in os.scandir(self.mod_folder):
                if sub_folder.is_dir():
                    shutil.copyfile(audio_file, f"{sub_folder.path}/{self.wav_file}")
                    shutil.copyfile(audio_file.replace(".wav", ".lip"), f"{sub_folder.path}/{self.lip_file}")
        else:
            shutil.copyfile(audio_file, f"{self.mod_folder}/{self.active_character.in_game_voice_model}/{self.wav_file}")
            shutil.copyfile(audio_file.replace(".wav", ".lip"), f"{self.mod_folder}/{self.active_character.in_game_voice_model}/{self.lip_file}")

        logging.info(f"{self.active_character.name} (character {self.character_num}) should speak")
        if self.character_num == 0:
            self.game_state_manager.write_game_info('_mantella_say_line', subtitle.strip())
        else:
            say_line_file = '_mantella_say_line_'+str(self.character_num+1)
            self.game_state_manager.write_game_info(say_line_file, subtitle.strip())

    @utils.time_it
    def remove_files_from_voice_folders(self):
        for sub_folder in os.listdir(self.mod_folder):
            try:
                os.remove(f"{self.mod_folder}/{sub_folder}/{self.wav_file}")
                os.remove(f"{self.mod_folder}/{sub_folder}/{self.lip_file}")
            except:
                continue


    async def send_audio_to_external_software(self, queue_output):
        logging.debug(f"Dialogue to play: {queue_output[0]}")
        self.save_files_to_voice_folders(queue_output)
        
        
        # Remove the played audio file
        #os.remove(audio_file)

        # Remove the played audio file
        #os.remove(audio_file)

    async def send_response(self, sentence_queue, event):
        """Send response from sentence queue generated by `process_response()`"""

        while True:
            queue_output = await sentence_queue.get()
            if queue_output is None:
                logging.info('End of sentences')
                break

            # send the audio file to the external software and wait for it to finish playing
            await self.send_audio_to_external_software(queue_output)
            event.set()

            audio_duration = await self.get_audio_duration(queue_output[0])
            # wait for the audio playback to complete before getting the next file
            logging.info(f"Waiting {int(round(audio_duration,4))} seconds...")
            await asyncio.sleep(audio_duration)

    def clean_sentence(self, sentence):
        def remove_as_a(sentence):
            """Remove 'As an XYZ,' from beginning of sentence"""
            if sentence.startswith('As a'):
                if ', ' in sentence:
                    logging.info(f"Removed '{sentence.split(', ')[0]} from response")
                    sentence = sentence.replace(sentence.split(', ')[0]+', ', '')
            return sentence
        
        def parse_asterisks_brackets(sentence):
            if ('*' in sentence):
                # Check if sentence contains two asterisks
                asterisk_check = re.search(r"(?<!\*)\*(?!\*)[^*]*\*(?!\*)", sentence)
                if asterisk_check:
                    logging.info(f"Removed asterisks text from response: {sentence}")
                    # Remove text between two asterisks
                    sentence = re.sub(r"(?<!\*)\*(?!\*)[^*]*\*(?!\*)", "", sentence)
                else:
                    logging.info(f"Removed response containing single asterisks: {sentence}")
                    sentence = ''

            if ('(' in sentence) or (')' in sentence):
                # Check if sentence contains two brackets
                bracket_check = re.search(r"\(.*\)", sentence)
                if bracket_check:
                    logging.info(f"Removed brackets text from response: {sentence}")
                    # Remove text between brackets
                    sentence = re.sub(r"\(.*?\)", "", sentence)
                else:
                    logging.info(f"Removed response containing single bracket: {sentence}")
                    sentence = ''

            return sentence
        
        if ('Well, well, well' in sentence):
            sentence = sentence.replace('Well, well, well', 'Well well well')

        sentence = remove_as_a(sentence)
        sentence = sentence.replace('"','')
        sentence = sentence.replace('[', '(')
        sentence = sentence.replace(']', ')')
        sentence = sentence.replace('{', '(')
        sentence = sentence.replace('}', ')')
        # local models sometimes get the idea in their head to use double asterisks **like this** in sentences instead of single
        # this converts double asterisks to single so that they can be filtered out appropriately
        sentence = sentence.replace('**','*')
        sentence = parse_asterisks_brackets(sentence)
        return sentence


    async def process_response(self, client: openai_client, sentence_queue, messages : message_thread, synthesizer, characters : Characters, radiant_dialogue, event) -> message_thread:
        """Stream response from LLM one sentence at a time"""

        sentence = ''
        remaining_content = ''
        full_reply = ''
        num_sentences = 0
        action_taken = False
        while True:
            try:
                start_time = time.time()
                async for content in client.streaming_call(messages= messages):
                    if content is not None:
                        sentence += content
                        # Check for the last occurrence of sentence-ending punctuation
                        last_punctuation = max(sentence.rfind('.'), sentence.rfind('!'), sentence.rfind(':'), sentence.rfind('?'))
                        if last_punctuation != -1:
                            # Split the sentence at the last punctuation mark
                            remaining_content = sentence[last_punctuation + 1:]
                            sentence = sentence[:last_punctuation + 1]

                        if ('assist' in content) and (num_sentences>0):
                            logging.info(f"'assist' keyword found. Ignoring sentence which begins with: {sentence}")
                            break

                        content_edit = unicodedata.normalize('NFKC', content)
                        # check if content marks the end of a sentence
                        if (any(char in content_edit for char in self.end_of_sentence_chars)):
                            sentence = self.clean_sentence(sentence)

                            if len(sentence.strip()) < 3:
                                logging.info(f'Skipping voiceline that is too short: {sentence}')
                                break

                            logging.log(self.loglevel, f"LLM returned sentence took {time.time() - start_time} seconds to execute")

                            if ':' in content_edit:
                                keyword_extraction = sentence.strip()[:-1] #.lower()
                                # if LLM is switching character
                                # Find the first character whose name starts with keyword_extraction
                                matching_character_key = next((key for key in characters.active_characters if key.startswith(keyword_extraction)), None)
                                if matching_character_key:
                                    logging.info(f"Switched to {matching_character_key}")
                                    self.active_character = characters.active_characters[matching_character_key]
                                    synthesizer.change_voice(self.active_character.voice_model)

                                    # Find the index of the matching character
                                    self.character_num = list(characters.active_characters.keys()).index(matching_character_key)

                                    full_reply += sentence
                                    sentence = remaining_content
                                    action_taken = True
                                elif keyword_extraction == 'Player':
                                    logging.info(f"Stopped LLM from speaking on behalf of the player")
                                    break
                                elif keyword_extraction.lower() == self.offended_npc_response.lower():
                                    logging.info(f"The player offended the NPC")
                                    self.game_state_manager.write_game_info('_mantella_aggro', '1')
                                    self.active_character.is_in_combat = 1
                                    full_reply += sentence
                                    sentence = remaining_content
                                    action_taken = True
                                elif keyword_extraction.lower() == self.forgiven_npc_response.lower():
                                    logging.info(f"The player made up with the NPC")
                                    self.game_state_manager.write_game_info('_mantella_aggro', '0')
                                    self.active_character.is_in_combat = 0
                                    full_reply += sentence
                                    sentence = remaining_content
                                    action_taken = True
                                elif keyword_extraction.lower() == self.follow_npc_response.lower():
                                    logging.info(f"The NPC is willing to follow the player")
                                    self.game_state_manager.write_game_info('_mantella_aggro', '2')
                                    full_reply += sentence
                                    sentence = remaining_content
                                    action_taken = True

                            if action_taken == False:
                                # Generate the audio and return the audio file path
                                try:
                                    audio_file = synthesizer.synthesize(self.active_character.voice_model, None, ' ' + sentence + ' ', self.active_character.is_in_combat)
                                except Exception as e:
                                    logging.error(f"xVASynth Error: {e}")

                                # Put the audio file path in the sentence_queue
                                await sentence_queue.put([audio_file, sentence])

                                full_reply += sentence
                                num_sentences += 1
                                sentence = remaining_content
                                remaining_content = ''

                                # clear the event for the next iteration
                                event.clear()
                                # wait for the event to be set before generating the next line
                                await event.wait()

                                end_conversation = self.game_state_manager.load_data_when_available('_mantella_end_conversation', '')
                                radiant_dialogue_update = self.game_state_manager.load_data_when_available('_mantella_radiant_dialogue', '')
                                # stop processing LLM response if:
                                # max_response_sentences reached (and the conversation isn't radiant)
                                # conversation has switched from radiant to multi NPC (this allows the player to "interrupt" radiant dialogue and include themselves in the conversation)
                                # the conversation has ended
                                if ((num_sentences >= self.max_response_sentences) and (radiant_dialogue == 'false')) or ((radiant_dialogue == 'true') and (radiant_dialogue_update.lower() == 'false')) or (end_conversation.lower() == 'true'):
                                    break
                            else:
                                action_taken = False
                break
            except Exception as e:
                logging.error(f"LLM API Error: {e}")
                error_response = "I can't find the right words at the moment."
                audio_file = synthesizer.synthesize(self.active_character.voice_model, None, error_response)
                self.save_files_to_voice_folders([audio_file, error_response])
                logging.log(self.loglevel, 'Retrying connection to API...')
                time.sleep(5)

        # Mark the end of the response
        await sentence_queue.put(None)

<<<<<<< HEAD
        messages.append({"role": "assistant", "content": full_reply})
        logging.log(23, f"Full response saved ({len(self.encoding.encode(full_reply))} tokens): {full_reply}")
=======
        messages.add_message(assistant_message(full_reply, list(characters.active_characters.keys())))
        logging.info(f"Full response saved ({len(self.encoding.encode(full_reply))} tokens): {full_reply}")
>>>>>>> fae3562d

        return messages<|MERGE_RESOLUTION|>--- conflicted
+++ resolved
@@ -310,12 +310,7 @@
         # Mark the end of the response
         await sentence_queue.put(None)
 
-<<<<<<< HEAD
-        messages.append({"role": "assistant", "content": full_reply})
+        messages.add_message(assistant_message(full_reply, list(characters.active_characters.keys())))
         logging.log(23, f"Full response saved ({len(self.encoding.encode(full_reply))} tokens): {full_reply}")
-=======
-        messages.add_message(assistant_message(full_reply, list(characters.active_characters.keys())))
-        logging.info(f"Full response saved ({len(self.encoding.encode(full_reply))} tokens): {full_reply}")
->>>>>>> fae3562d
 
         return messages