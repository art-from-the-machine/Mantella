--- conflicted
+++ resolved
@@ -133,15 +133,7 @@
             sentence_length_parser(self.__config.number_words_tts),
             max_count_sentences_parser(self.__config.max_response_sentences)
         ]
-<<<<<<< HEAD
        
-=======
-        full_reply: str = ''
-        first_token = True
-        last_generated_sentence_content: sentence_content | None = None
-        self.__is_first_sentence = True
-        sentences_processed = 0
->>>>>>> 8df692e0
         try:
             sentence: str = ''
             settings: sentence_generation_settings = sentence_generation_settings(active_character)
@@ -170,7 +162,6 @@
                                 break
                         if settings.stop_generation:
                             break
-<<<<<<< HEAD
                         
                         if cut_sentence_content and last_generated_sentence_content: #If the parsers have produced a new sentence
                             if self.__stop_generation.is_set():
@@ -180,31 +171,6 @@
                                 blocking_queue.put(new_sentence)
                                 full_reply += last_generated_sentence_content.text                                
                             last_generated_sentence_content = cut_sentence_content
-=======
-
-                        if cut_sentence_content: #If the parsers have produced a new sentence
-                            if not last_generated_sentence_content: #If we don't have a last sentence, set the first one as last and wait for the second
-                                last_generated_sentence_content = cut_sentence_content
-                            else:
-                                if sentence_end.count_words(cut_sentence_content.text) < self.__config.number_words_tts: #narration and character parser max produce sentences shorter than allowed
-                                    if last_generated_sentence_content.speaker == cut_sentence_content.speaker and last_generated_sentence_content.is_narration == cut_sentence_content.is_narration:
-                                        #If the previous sentence was by the same speaker and was/wasn't a narration as well, add the sentence that is too short to the last one
-                                        last_generated_sentence_content.append_other_sentence_content(cut_sentence_content.text, cut_sentence_content.actions)
-                                        cut_sentence_content = None
-                                        continue
-                                    
-                                #If there was a change in speaker or narration flag we can never join them with the next sentence so we just send out the last one
-                                if self.__stop_generation.is_set():
-                                    break
-                                if not self.__config.narration_handling == "cut narrations" or not last_generated_sentence_content.is_narration:                                    
-                                    new_sentence = self.generate_sentence(last_generated_sentence_content)
-                                    blocking_queue.put(new_sentence)
-                                    full_reply += last_generated_sentence_content.text
-                                    sentences_processed += 1
-                                    if (sentences_processed >= self.__max_response_sentences and characters.contains_player_character()) or self.__stop_generation.is_set():
-                                        break
-                                last_generated_sentence_content = cut_sentence_content
->>>>>>> 8df692e0
                     break #if the streaming_call() completed without exception, break the while loop
                             
                 except Exception as e:
