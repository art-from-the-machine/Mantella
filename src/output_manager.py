--- conflicted
+++ resolved
@@ -207,13 +207,10 @@
                             break
                         if not content:
                             continue
-<<<<<<< HEAD
-=======
 
                         if first_token:
                             logging.log(self.loglevel, f"LLM took {round(time.time() - start_time, 5)} seconds to respond")
                             first_token = False
->>>>>>> dc6fde13
                         
                         sentence += content
                         # Check for the last occurrence of sentence-ending punctuation within first 150 chars
@@ -286,10 +283,6 @@
                                     logging.log(28, f'Skipping voiceline that is too short: {sentence}')
                                     break
                                 
-<<<<<<< HEAD
-                                logging.log(self.loglevel, f"LLM returned sentence took {time.time() - start_time} seconds to execute")
-=======
->>>>>>> dc6fde13
                                 # Generate the audio and return the audio file path
                                 # Put the audio file path in the sentence_queue
                                 
@@ -304,14 +297,10 @@
                                    
                                 #logging.info(f"[{len(sentence)}] {sentence}")
                                 
-<<<<<<< HEAD
-                                new_sentence = self.generate_sentence(' ' + sentence + ' ', active_character)
-=======
                                 if self.__stop_generation.is_set():
                                     break
                                 new_sentence = self.generate_sentence(' ' + sentence + ' ', active_character, is_first_line_of_response)
                                 is_first_line_of_response = False
->>>>>>> dc6fde13
                                 blocking_queue.put(new_sentence)
 
                                 has_interrupting_action = False
@@ -355,20 +344,6 @@
                     logging.log(self.loglevel, 'Retrying connection to API...')
                     time.sleep(5)
 
-<<<<<<< HEAD
-            # Check if there is any accumulated sentence at the end
-            if accumulated_sentence and len(accumulated_sentence.strip()) > 3:
-                # Generate the audio and return the audio file path
-                # Might need to check for len > 150 here
-                try:
-                    new_sentence = self.generate_sentence(' ' + accumulated_sentence + ' ', active_character)
-                    blocking_queue.put(new_sentence)
-                    full_reply += accumulated_sentence
-                    accumulated_sentence = ''
-                except Exception as e:
-                    accumulated_sentence = ''
-                    logging.error(f"TTS Error: {e}")
-=======
             if not self.__stop_generation.is_set():
                 # Check if there is any accumulated sentence at the end
                 if accumulated_sentence and len(accumulated_sentence.strip()) > 3:
@@ -382,7 +357,6 @@
                     except Exception as e:
                         accumulated_sentence = ''
                         logging.error(f"TTS Error: {e}")
->>>>>>> dc6fde13
 
             # Mark the end of the response
             # await sentence_queue.put(None)
