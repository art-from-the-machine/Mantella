import asyncio
import os
import wave
import logging
import time
import shutil
from src.characters_manager import Characters
from src.llm.messages import assistant_message
from src.llm.message_thread import message_thread
import src.utils as utils
import unicodedata
import re
import sys
from src.llm.openai_client import openai_client

class ChatManager:
    def __init__(self, game_state_manager, config, encoding):
        self.game_state_manager = game_state_manager
        self.mod_folder = config.mod_path
        self.max_response_sentences = config.max_response_sentences
        self.llm = config.llm
        self.alternative_openai_api_base = config.alternative_openai_api_base
        self.temperature = config.temperature
        self.top_p = config.top_p
        self.stop = config.stop
        self.frequency_penalty = config.frequency_penalty
        self.max_tokens = config.max_tokens
        self.language = config.language
        self.encoding = encoding
        self.add_voicelines_to_all_voice_folders = config.add_voicelines_to_all_voice_folders
        self.offended_npc_response = config.offended_npc_response
        self.forgiven_npc_response = config.forgiven_npc_response
        self.follow_npc_response = config.follow_npc_response
        self.experimental_features = config.experimental_features
        self.wait_time_buffer = config.wait_time_buffer

        self.character_num = 0
        self.active_character = None

        self.wav_file = f'MantellaDi_MantellaDialogu_00001D8B_1.wav'
        self.lip_file = f'MantellaDi_MantellaDialogu_00001D8B_1.lip'

        self.end_of_sentence_chars = ['.', '?', '!', ':', ';']
        self.end_of_sentence_chars = [unicodedata.normalize('NFKC', char) for char in self.end_of_sentence_chars]

        self.sentence_queue = asyncio.Queue()


    async def get_audio_duration(self, audio_file):
        """Check if the external software has finished playing the audio file"""

        with wave.open(audio_file, 'r') as wf:
            frames = wf.getnframes()
            rate = wf.getframerate()

        # wait `buffer` seconds longer to let processes finish running correctly
        duration = frames / float(rate) + self.wait_time_buffer
        return duration
    

    def setup_voiceline_save_location(self, in_game_voice_folder):
        """Save voice model folder to Mantella Spell if it does not already exist"""
        self.in_game_voice_model = in_game_voice_folder

        in_game_voice_folder_path = f"{self.mod_folder}/{in_game_voice_folder}/"
        if not os.path.exists(in_game_voice_folder_path):
            os.mkdir(in_game_voice_folder_path)

            # copy voicelines from one voice folder to this new voice folder
            # this step is needed for Skyrim to acknowledge the folder
            example_folder = f"{self.mod_folder}/MaleNord/"
            for file_name in os.listdir(example_folder):
                source_file_path = os.path.join(example_folder, file_name)

                if os.path.isfile(source_file_path):
                    shutil.copy(source_file_path, in_game_voice_folder_path)

            self.game_state_manager.write_game_info('_mantella_status', 'Error with Mantella.exe. Please check MantellaSoftware/logging.log')
            logging.warn("Unknown NPC detected. This NPC will be able to speak once you restart Skyrim. To learn how to add memory, a background, and a voice model of your choosing to this NPC, see here: https://github.com/art-from-the-machine/Mantella#adding-modded-npcs")
            input('\nPress any key to exit...')
            sys.exit(0)


    @utils.time_it
    def save_files_to_voice_folders(self, queue_output):
        """Save voicelines and subtitles to the correct game folders"""

        audio_file, subtitle = queue_output
        if self.add_voicelines_to_all_voice_folders == '1':
            for sub_folder in os.scandir(self.mod_folder):
                if sub_folder.is_dir():
                    shutil.copyfile(audio_file, f"{sub_folder.path}/{self.wav_file}")
                    shutil.copyfile(audio_file.replace(".wav", ".lip"), f"{sub_folder.path}/{self.lip_file}")
        else:
            shutil.copyfile(audio_file, f"{self.mod_folder}/{self.active_character.in_game_voice_model}/{self.wav_file}")
            shutil.copyfile(audio_file.replace(".wav", ".lip"), f"{self.mod_folder}/{self.active_character.in_game_voice_model}/{self.lip_file}")

        logging.info(f"{self.active_character.name} (character {self.character_num}) should speak")
        if self.character_num == 0:
            self.game_state_manager.write_game_info('_mantella_say_line', subtitle.strip())
        else:
            say_line_file = '_mantella_say_line_'+str(self.character_num+1)
            self.game_state_manager.write_game_info(say_line_file, subtitle.strip())

    @utils.time_it
    def remove_files_from_voice_folders(self):
        for sub_folder in os.listdir(self.mod_folder):
            try:
                os.remove(f"{self.mod_folder}/{sub_folder}/{self.wav_file}")
                os.remove(f"{self.mod_folder}/{sub_folder}/{self.lip_file}")
            except:
                continue


    async def send_audio_to_external_software(self, queue_output):
        logging.info(f"Dialogue to play: {queue_output[0]}")
        self.save_files_to_voice_folders(queue_output)
        
        
        # Remove the played audio file
        #os.remove(audio_file)

        # Remove the played audio file
        #os.remove(audio_file)

    async def send_response(self, sentence_queue, event):
        """Send response from sentence queue generated by `process_response()`"""

        while True:
            queue_output = await sentence_queue.get()
            if queue_output is None:
                logging.info('End of sentences')
                break

            # send the audio file to the external software and wait for it to finish playing
            await self.send_audio_to_external_software(queue_output)
            event.set()

            audio_duration = await self.get_audio_duration(queue_output[0])
            # wait for the audio playback to complete before getting the next file
            logging.info(f"Waiting {int(round(audio_duration,4))} seconds...")
            await asyncio.sleep(audio_duration)

    def clean_sentence(self, sentence):
        def remove_as_a(sentence):
            """Remove 'As an XYZ,' from beginning of sentence"""
            if sentence.startswith('As a'):
                if ', ' in sentence:
                    logging.info(f"Removed '{sentence.split(', ')[0]} from response")
                    sentence = sentence.replace(sentence.split(', ')[0]+', ', '')
            return sentence
        
        def parse_asterisks_brackets(sentence):
            if ('*' in sentence):
                # Check if sentence contains two asterisks
                asterisk_check = re.search(r"(?<!\*)\*(?!\*)[^*]*\*(?!\*)", sentence)
                if asterisk_check:
                    logging.info(f"Removed asterisks text from response: {sentence}")
                    # Remove text between two asterisks
                    sentence = re.sub(r"(?<!\*)\*(?!\*)[^*]*\*(?!\*)", "", sentence)
                else:
                    logging.info(f"Removed response containing single asterisks: {sentence}")
                    sentence = ''

            if ('(' in sentence) or (')' in sentence):
                # Check if sentence contains two brackets
                bracket_check = re.search(r"\(.*\)", sentence)
                if bracket_check:
                    logging.info(f"Removed brackets text from response: {sentence}")
                    # Remove text between brackets
                    sentence = re.sub(r"\(.*?\)", "", sentence)
                else:
                    logging.info(f"Removed response containing single bracket: {sentence}")
                    sentence = ''

            return sentence
        
        if ('Well, well, well' in sentence):
            sentence = sentence.replace('Well, well, well', 'Well well well')

        sentence = remove_as_a(sentence)
        sentence = sentence.replace('"','')
        sentence = sentence.replace('[', '(')
        sentence = sentence.replace(']', ')')
        sentence = sentence.replace('{', '(')
        sentence = sentence.replace('}', ')')
        # local models sometimes get the idea in their head to use double asterisks **like this** in sentences instead of single
        # this converts double asterisks to single so that they can be filtered out appropriately
        sentence = sentence.replace('**','*')
        sentence = parse_asterisks_brackets(sentence)
        logging.info(f'\nDEBUGFR v{sentence}')
        return sentence


<<<<<<< HEAD
    async def process_response(self, client: openai_client, sentence_queue, messages : message_thread, synthesizer, characters : Characters, radiant_dialogue, event) -> message_thread:
=======
    async def process_response(self, client: openai_client, sentence_queue, input_text, messages, synthesizer, characters, radiant_dialogue, event):
>>>>>>> 69a1f3b0
        """Stream response from LLM one sentence at a time"""

        sentence = ''
        full_reply = ''
        num_sentences = 0
        action_taken = False
        while True:
            try:
                start_time = time.time()
                async for content in client.streaming_call(messages= messages):
                    if content is not None:
                        sentence += content
                        # Check for the last occurrence of sentence-ending punctuation
                        last_punctuation = max(sentence.rfind('.'), sentence.rfind('!'), sentence.rfind(':'), sentence.rfind('?'))
                        if last_punctuation != -1:
                            # Split the sentence at the last punctuation mark
                            remaining_content = sentence[last_punctuation + 1:]
                            sentence = sentence[:last_punctuation + 1]

                        if ('assist' in content) and (num_sentences>0):
                            logging.info(f"'assist' keyword found. Ignoring sentence which begins with: {sentence}")
                            break

                        content_edit = unicodedata.normalize('NFKC', content)
                        # check if content marks the end of a sentence
                        if (any(char in content_edit for char in self.end_of_sentence_chars)):
                            sentence = self.clean_sentence(sentence)

                            if len(sentence.strip()) < 3:
                                logging.info(f'Skipping voiceline that is too short: {sentence}')
                                break

                            logging.info(f"LLM returned sentence took {time.time() - start_time} seconds to execute")

                            if content_edit == ':':
                                keyword_extraction = sentence.strip()[:-1] #.lower()
                                # if LLM is switching character
                                if (keyword_extraction in characters.active_characters):
                                    #TODO: or (any(key.split(' ')[0] == keyword_extraction for key in characters.active_characters))
                                    logging.info(f"Switched to {keyword_extraction}")
                                    self.active_character = characters.active_characters[keyword_extraction]
                                    synthesizer.change_voice(self.active_character.voice_model)
                                    # characters are mapped to say_line based on order of selection
                                    # taking the order of the dictionary to find which say_line to use, but it is bad practice to use dictionaries in this way
                                    self.character_num = list(characters.active_characters.keys()).index(keyword_extraction)
                                    full_reply += sentence
                                    sentence = ''
                                    action_taken = True
                                elif keyword_extraction == 'Player':
                                    logging.info(f"Stopped LLM from speaking on behalf of the player")
                                    break
                                elif keyword_extraction.lower() == self.offended_npc_response.lower():
                                    if self.experimental_features:
                                        logging.info(f"The player offended the NPC")
                                        self.game_state_manager.write_game_info('_mantella_aggro', '1')
                                        self.active_character.is_in_combat = 1
                                    else:
                                        logging.info(f"Experimental features disabled. Please set experimental_features = 1 in config.ini to enable the Offended feature")
                                    full_reply += sentence
                                    sentence = ''
                                    action_taken = True
                                elif keyword_extraction.lower() == self.forgiven_npc_response.lower():
                                    if self.experimental_features:
                                        logging.info(f"The player made up with the NPC")
                                        self.game_state_manager.write_game_info('_mantella_aggro', '0')
                                        self.active_character.is_in_combat = 0
                                    else:
                                        logging.info(f"Experimental features disabled. Please set experimental_features = 1 in config.ini to enable the Forgiven feature")
                                    full_reply += sentence
                                    sentence = ''
                                    action_taken = True
                                elif keyword_extraction.lower() == self.follow_npc_response.lower():
                                    if self.experimental_features:
                                        logging.info(f"The NPC is willing to follow the player")
                                        self.game_state_manager.write_game_info('_mantella_aggro', '2')
                                    else:
                                        logging.info(f"Experimental features disabled. Please set experimental_features = 1 in config.ini to enable the Follow feature")
                                    full_reply += sentence
                                    sentence = ''
                                    action_taken = True

                            if action_taken == False:
                                # Generate the audio and return the audio file path
                                try:
                                    logging.info(f"'DEBUGERFR Before audio_file{sentence}")
                                    audio_file = synthesizer.synthesize(self.active_character.voice_model, None, ' ' + sentence + ' ', self.active_character.is_in_combat)
                                except Exception as e:
                                    logging.error(f"xVASynth Error: {e}")

                                # Put the audio file path in the sentence_queue
                                await sentence_queue.put([audio_file, sentence])

                                full_reply += sentence
                                num_sentences += 1
                                sentence = ''
                                sentence = remaining_content
                                remaining_content = ''

                                # clear the event for the next iteration
                                event.clear()
                                # wait for the event to be set before generating the next line
                                await event.wait()

                                end_conversation = self.game_state_manager.load_data_when_available('_mantella_end_conversation', '')
                                radiant_dialogue_update = self.game_state_manager.load_data_when_available('_mantella_radiant_dialogue', '')
                                # stop processing LLM response if:
                                # max_response_sentences reached (and the conversation isn't radiant)
                                # conversation has switched from radiant to multi NPC (this allows the player to "interrupt" radiant dialogue and include themselves in the conversation)
                                # the conversation has ended
                                if ((num_sentences >= self.max_response_sentences) and (radiant_dialogue == 'false')) or ((radiant_dialogue == 'true') and (radiant_dialogue_update.lower() == 'false')) or (end_conversation.lower() == 'true'):
                                    break
                            else:
                                action_taken = False
                break
            except Exception as e:
                logging.error(f"LLM API Error: {e}")
                error_response = "I can't find the right words at the moment."
                audio_file = synthesizer.synthesize(self.active_character.voice_model, None, error_response)
                self.save_files_to_voice_folders([audio_file, error_response])
                logging.info('Retrying connection to API...')
                time.sleep(5)

        # Mark the end of the response
        await sentence_queue.put(None)

        messages.add_message(assistant_message(full_reply, list(characters.active_characters.keys())))
        logging.info(f"Full response saved ({len(self.encoding.encode(full_reply))} tokens): {full_reply}")

        return messages<|MERGE_RESOLUTION|>--- conflicted
+++ resolved
@@ -192,11 +192,7 @@
         return sentence
 
 
-<<<<<<< HEAD
     async def process_response(self, client: openai_client, sentence_queue, messages : message_thread, synthesizer, characters : Characters, radiant_dialogue, event) -> message_thread:
-=======
-    async def process_response(self, client: openai_client, sentence_queue, input_text, messages, synthesizer, characters, radiant_dialogue, event):
->>>>>>> 69a1f3b0
         """Stream response from LLM one sentence at a time"""
 
         sentence = ''
