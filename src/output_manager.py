--- conflicted
+++ resolved
@@ -1,10 +1,7 @@
 import asyncio
-<<<<<<< HEAD
 from datetime import datetime
 import os
-=======
 from threading import Lock
->>>>>>> 0fc19dcc
 import wave
 import logging
 import time
@@ -21,17 +18,14 @@
 from src.llm.messages import message
 from src.llm.message_thread import message_thread
 from src.llm.openai_client import openai_client
-<<<<<<< HEAD
-from src.tts import Synthesizer
+#from src.tts import Synthesizer
 import pygetwindow as gw
 import pyautogui
 import base64
 import io
 from PIL import Image
-=======
 from src.tts.ttsable import ttsable
 
->>>>>>> 0fc19dcc
 class ChatManager:
     def __init__(self, game: gameable, config: ConfigLoader, tts: ttsable, client: openai_client):
         self.loglevel = 28
@@ -173,7 +167,6 @@
         sentence = sentence.strip() + " "
         return sentence
 
-<<<<<<< HEAD
     def save_screenshot_and_get_base64(self, screenshot, window_title):
         if screenshot is None:
             return None
@@ -227,7 +220,6 @@
         except Exception as e:
             print(f"An error occurred: {e}")
             return None
-=======
     def __matching_action_keyword(self, keyword: str, actions: list[action]) -> action | None:
         for a in actions:
             if keyword.lower() == a.keyword.lower():
@@ -239,27 +231,10 @@
             if actor.name.startswith(extracted_keyword):
                 return actor
         return None
->>>>>>> 0fc19dcc
 
     async def process_response(self, active_character: Character, blocking_queue: sentence_queue, messages : message_thread, characters: Characters, actions: list[action]):
         """Stream response from LLM one sentence at a time"""
 
-<<<<<<< HEAD
-        sentence = ''
-        remaining_content = ''
-        full_reply = ''
-        num_sentences = 0
-        cumulative_sentence_bool = False
-        #Added from xTTS implementation
-        accumulated_sentence = ''
-        current_action = ''
-        
-        while True:
-            try:
-                start_time = time.time()
-                async for content in self.__client.streaming_call(messages=messages, num_characters=characters.active_character_count(), image_base64=self.get_window_screenshot_to_base64("Skyrim Special Edition")):
-                    if content is not None:
-=======
         try:
             sentence = ''
             remaining_content = ''
@@ -273,13 +248,12 @@
             while True:
                 try:
                     start_time = time.time()
-                    async for content in self.__client.streaming_call(messages=messages, is_multi_npc=characters.contains_multiple_npcs()):
+                    async for content in self.__client.streaming_call(messages=messages, is_multi_npc=characters.contains_multiple_npcs(), image_base64=self.get_window_screenshot_to_base64("Skyrim Special Edition")):
                         if self.__stop_generation:
                             break
                         if not content:
                             continue
 
->>>>>>> 0fc19dcc
                         sentence += content
                         # Check for the last occurrence of sentence-ending punctuation
                         last_punctuation = max(sentence.rfind(p) for p in self.__end_of_sentence_chars)
