--- conflicted
+++ resolved
@@ -221,45 +221,6 @@
                                 logging.info(f'Skipping voiceline that is too short: {sentence}')
                                 break
 
-<<<<<<< HEAD
-                            logging.info(f"ChatGPT returned sentence took {time.time() - start_time} seconds to execute")
-
-                            keyword_extraction = sentence.strip()[:-1] #.lower()
-                            if keyword_extraction in characters.active_characters:
-                                logging.info(f"Switched to {keyword_extraction}")
-                                self.active_character = characters.active_characters[keyword_extraction]
-                                # characters are mapped to say_line based on order of selection
-                                # taking the order of the dictionary to find which say_line to use, but it is bad practice to use dictionaries in this way
-                                self.character_num = list(characters.active_characters.keys()).index(keyword_extraction)
-                                full_reply += sentence
-                                sentence = ''
-                            elif keyword_extraction.lower() == self.offended_npc_response.lower():
-                                if self.experimental_features:
-                                    logging.info(f"The player offended the NPC")
-                                    self.game_state_manager.write_game_info('_mantella_aggro', '1')
-                                    self.active_character.aggro = 1
-                                    self.active_character.is_in_combat = 1
-                                else:
-                                    logging.info(f"Experimental features disabled. Please set experimental_features = 1 in config.ini to enable the Offended feature")
-                                sentence = ''
-                            elif keyword_extraction.lower() == self.forgiven_npc_response.lower():
-                                if self.experimental_features:
-                                    logging.info(f"The player made up with the NPC")
-                                    self.game_state_manager.write_game_info('_mantella_aggro', '0')
-                                    self.active_character.aggro = 0
-                                    self.active_character.is_in_combat = 0
-                                else:
-                                    logging.info(f"Experimental features disabled. Please set experimental_features = 1 in config.ini to enable the Forgiven feature")
-                                sentence = ''
-                            elif keyword_extraction.lower() == self.follow_npc_response.lower():
-                                if self.experimental_features:
-                                    logging.info(f"The NPC is willing to follow the player")
-                                    self.game_state_manager.write_game_info('_mantella_aggro', '2')
-                                else:
-                                    logging.info(f"Experimental features disabled. Please set experimental_features = 1 in config.ini to enable the Follow feature")
-                                sentence = ''
-                            else:
-=======
                             logging.info(f"LLM returned sentence took {time.time() - start_time} seconds to execute")
 
                             if content_edit == ':':
@@ -283,6 +244,8 @@
                                     if self.experimental_features:
                                         logging.info(f"The player offended the NPC")
                                         self.game_state_manager.write_game_info('_mantella_aggro', '1')
+                                        self.active_character.aggro = 1
+                                        self.active_character.is_in_combat = 1
                                     else:
                                         logging.info(f"Experimental features disabled. Please set experimental_features = 1 in config.ini to enable the Offended feature")
                                     full_reply += sentence
@@ -292,6 +255,8 @@
                                     if self.experimental_features:
                                         logging.info(f"The player made up with the NPC")
                                         self.game_state_manager.write_game_info('_mantella_aggro', '0')
+                                        self.active_character.aggro = 0
+                                        self.active_character.is_in_combat = 0
                                     else:
                                         logging.info(f"Experimental features disabled. Please set experimental_features = 1 in config.ini to enable the Forgiven feature")
                                     full_reply += sentence
@@ -308,7 +273,6 @@
                                     action_taken = True
 
                             if action_taken == False:
->>>>>>> b7ddd70f
                                 # Generate the audio and return the audio file path
                                 try:
                                     audio_file = synthesizer.synthesize(self.active_character.voice_model, None, ' ' + sentence + ' ', self.active_character.is_in_combat)
