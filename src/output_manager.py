import openai
from aiohttp import ClientSession
import asyncio
import os
import wave
import logging
import time
import shutil
import src.utils as utils
import unicodedata
import re
import sys

class ChatManager:
    def __init__(self, game_state_manager, config, encoding):
        self.game_state_manager = game_state_manager
        self.mod_folder = config.mod_path
        self.max_response_sentences = config.max_response_sentences
        self.llm = config.llm
        self.alternative_openai_api_base = config.alternative_openai_api_base
        self.temperature = config.temperature
        self.top_p = config.top_p
        self.stop = config.stop
        self.frequency_penalty = config.frequency_penalty
        self.max_tokens = config.max_tokens
        self.language = config.language
        self.encoding = encoding
        self.add_voicelines_to_all_voice_folders = config.add_voicelines_to_all_voice_folders
        self.offended_npc_response = config.offended_npc_response
        self.forgiven_npc_response = config.forgiven_npc_response
        self.follow_npc_response = config.follow_npc_response
        self.experimental_features = config.experimental_features
        self.wait_time_buffer = config.wait_time_buffer

        self.character_num = 0
        self.active_character = None

        self.wav_file = f'MantellaDi_MantellaDialogu_00001D8B_1.wav'
        self.lip_file = f'MantellaDi_MantellaDialogu_00001D8B_1.lip'

        self.end_of_sentence_chars = ['.', '?', '!', ':', ';']
        self.end_of_sentence_chars = [unicodedata.normalize('NFKC', char) for char in self.end_of_sentence_chars]

        self.sentence_queue = asyncio.Queue()


    async def get_audio_duration(self, audio_file):
        """Check if the external software has finished playing the audio file"""

        with wave.open(audio_file, 'r') as wf:
            frames = wf.getnframes()
            rate = wf.getframerate()

        # wait `buffer` seconds longer to let processes finish running correctly
        duration = frames / float(rate) + self.wait_time_buffer
        return duration
    

    def setup_voiceline_save_location(self, in_game_voice_folder):
        """Save voice model folder to Mantella Spell if it does not already exist"""
        self.in_game_voice_model = in_game_voice_folder

        in_game_voice_folder_path = f"{self.mod_folder}/{in_game_voice_folder}/"
        if not os.path.exists(in_game_voice_folder_path):
            os.mkdir(in_game_voice_folder_path)

            # copy voicelines from one voice folder to this new voice folder
            # this step is needed for Skyrim to acknowledge the folder
            example_folder = f"{self.mod_folder}/MaleNord/"
            for file_name in os.listdir(example_folder):
                source_file_path = os.path.join(example_folder, file_name)

                if os.path.isfile(source_file_path):
                    shutil.copy(source_file_path, in_game_voice_folder_path)

            self.game_state_manager.write_game_info('_mantella_status', 'Error with Mantella.exe. Please check MantellaSoftware/logging.log')
            logging.warn("Unknown NPC detected. This NPC will be able to speak once you restart Skyrim. To learn how to add memory, a background, and a voice model of your choosing to this NPC, see here: https://github.com/art-from-the-machine/Mantella#adding-modded-npcs")
            input('\nPress any key to exit...')
            sys.exit(0)


    @utils.time_it
    def save_files_to_voice_folders(self, queue_output):
        """Save voicelines and subtitles to the correct game folders"""

        audio_file, subtitle = queue_output
        if self.add_voicelines_to_all_voice_folders == '1':
            for sub_folder in os.scandir(self.mod_folder):
                if sub_folder.is_dir():
                    shutil.copyfile(audio_file, f"{sub_folder.path}/{self.wav_file}")
                    shutil.copyfile(audio_file.replace(".wav", ".lip"), f"{sub_folder.path}/{self.lip_file}")
        else:
            shutil.copyfile(audio_file, f"{self.mod_folder}/{self.active_character.in_game_voice_model}/{self.wav_file}")
            shutil.copyfile(audio_file.replace(".wav", ".lip"), f"{self.mod_folder}/{self.active_character.in_game_voice_model}/{self.lip_file}")

        logging.info(f"{self.active_character.name} (character {self.character_num}) should speak")
        if self.character_num == 0:
            self.game_state_manager.write_game_info('_mantella_say_line', subtitle.strip())
        else:
            say_line_file = '_mantella_say_line_'+str(self.character_num+1)
            self.game_state_manager.write_game_info(say_line_file, subtitle.strip())

    @utils.time_it
    def remove_files_from_voice_folders(self):
        for sub_folder in os.listdir(self.mod_folder):
            try:
                os.remove(f"{self.mod_folder}/{sub_folder}/{self.wav_file}")
                os.remove(f"{self.mod_folder}/{sub_folder}/{self.lip_file}")
            except:
                continue


    async def send_audio_to_external_software(self, queue_output):
        logging.info(f"Dialogue to play: {queue_output[0]}")
        self.save_files_to_voice_folders(queue_output)
        
        
        # Remove the played audio file
        #os.remove(audio_file)

        # Remove the played audio file
        #os.remove(audio_file)

    async def send_response(self, sentence_queue, event):
        """Send response from sentence queue generated by `process_response()`"""

        while True:
            queue_output = await sentence_queue.get()
            if queue_output is None:
                logging.info('End of sentences')
                break

            # send the audio file to the external software and wait for it to finish playing
            await self.send_audio_to_external_software(queue_output)
            event.set()

            audio_duration = await self.get_audio_duration(queue_output[0])
            # wait for the audio playback to complete before getting the next file
            logging.info(f"Waiting {int(round(audio_duration,4))} seconds...")
            await asyncio.sleep(audio_duration)

    def clean_sentence(self, sentence):
        def remove_as_a(sentence):
            """Remove 'As an XYZ,' from beginning of sentence"""
            if sentence.startswith('As a'):
                if ', ' in sentence:
                    logging.info(f"Removed '{sentence.split(', ')[0]} from response")
                    sentence = sentence.replace(sentence.split(', ')[0]+', ', '')
            return sentence
        
        def parse_asterisks_brackets(sentence):
            if ('*' in sentence):
                # Check if sentence contains two asterisks
                asterisk_check = re.search(r"(?<!\*)\*(?!\*)[^*]*\*(?!\*)", sentence)
                if asterisk_check:
                    logging.info(f"Removed asterisks text from response: {sentence}")
                    # Remove text between two asterisks
                    sentence = re.sub(r"(?<!\*)\*(?!\*)[^*]*\*(?!\*)", "", sentence)
                else:
                    logging.info(f"Removed response containing single asterisks: {sentence}")
                    sentence = ''

            if ('(' in sentence) or (')' in sentence):
                # Check if sentence contains two brackets
                bracket_check = re.search(r"\(.*\)", sentence)
                if bracket_check:
                    logging.info(f"Removed brackets text from response: {sentence}")
                    # Remove text between brackets
                    sentence = re.sub(r"\(.*?\)", "", sentence)
                else:
                    logging.info(f"Removed response containing single bracket: {sentence}")
                    sentence = ''

            return sentence
        
        if ('Well, well, well' in sentence):
            sentence = sentence.replace('Well, well, well', 'Well well well')

        sentence = remove_as_a(sentence)
        sentence = sentence.replace('"','')
        sentence = sentence.replace('[', '(')
        sentence = sentence.replace(']', ')')
        sentence = sentence.replace('{', '(')
        sentence = sentence.replace('}', ')')
        # local models sometimes get the idea in their head to use double asterisks **like this** in sentences instead of single
        # this converts double asterisks to single so that they can be filtered out appropriately
        sentence = sentence.replace('**','*')
        sentence = parse_asterisks_brackets(sentence)
        logging.info(f'\nDEBUGFR v{sentence}')
        return sentence


    async def process_response(self, sentence_queue, input_text, messages, synthesizer, characters, radiant_dialogue, event):
        """Stream response from LLM one sentence at a time"""

        messages.append({"role": "user", "content": input_text})
        sentence = ''
        full_reply = ''
        num_sentences = 0
        action_taken = False
        if self.alternative_openai_api_base == 'none':
            openai.aiosession.set(ClientSession()) # https://github.com/openai/openai-python#async-api
        while True:
            try:
                start_time = time.time()
                async for chunk in await openai.ChatCompletion.acreate(model=self.llm, messages=messages, headers={"HTTP-Referer": 'https://github.com/art-from-the-machine/Mantella', "X-Title": 'mantella'}, stream=True, stop=self.stop, temperature=self.temperature, top_p=self.top_p, frequency_penalty=self.frequency_penalty, max_tokens=self.max_tokens):
                    content = chunk["choices"][0].get("delta", {}).get("content")
                    logging.info(f"'content info : {content}")

                    if content is not None:
                        sentence += content
                        # Check for the last occurrence of sentence-ending punctuation
                        last_punctuation = max(sentence.rfind('.'), sentence.rfind('!'), sentence.rfind(':'), sentence.rfind('?'))
                        if last_punctuation != -1:
                            # Split the sentence at the last punctuation mark
                            remaining_content = sentence[last_punctuation + 1:]
                            sentence = sentence[:last_punctuation + 1]

                        if ('assist' in content) and (num_sentences>0):
                            logging.info(f"'assist' keyword found. Ignoring sentence which begins with: {sentence}")
                            break

                        content_edit = unicodedata.normalize('NFKC', content)
                        # check if content marks the end of a sentence
                        if (any(char in content_edit for char in self.end_of_sentence_chars)):
                            sentence = self.clean_sentence(sentence)

                            if len(sentence.strip()) < 3:
                                logging.info(f'Skipping voiceline that is too short: {sentence}')
                                break

                            logging.info(f"LLM returned sentence took {time.time() - start_time} seconds to execute")

                            if content_edit == ':':
                                keyword_extraction = sentence.strip()[:-1] #.lower()
                                # if LLM is switching character
                                if (keyword_extraction in characters.active_characters):
                                    #TODO: or (any(key.split(' ')[0] == keyword_extraction for key in characters.active_characters))
                                    logging.info(f"Switched to {keyword_extraction}")
                                    self.active_character = characters.active_characters[keyword_extraction]
                                    synthesizer.change_voice(self.active_character.voice_model)
                                    # characters are mapped to say_line based on order of selection
                                    # taking the order of the dictionary to find which say_line to use, but it is bad practice to use dictionaries in this way
                                    self.character_num = list(characters.active_characters.keys()).index(keyword_extraction)
                                    full_reply += sentence
                                    sentence = ''
                                    action_taken = True
                                elif keyword_extraction == 'Player':
                                    logging.info(f"Stopped LLM from speaking on behalf of the player")
                                    break
                                elif keyword_extraction.lower() == self.offended_npc_response.lower():
                                    if self.experimental_features:
                                        logging.info(f"The player offended the NPC")
                                        self.game_state_manager.write_game_info('_mantella_aggro', '1')
                                        self.active_character.is_in_combat = 1
                                    else:
                                        logging.info(f"Experimental features disabled. Please set experimental_features = 1 in config.ini to enable the Offended feature")
                                    full_reply += sentence
                                    sentence = ''
                                    action_taken = True
                                elif keyword_extraction.lower() == self.forgiven_npc_response.lower():
                                    if self.experimental_features:
                                        logging.info(f"The player made up with the NPC")
                                        self.game_state_manager.write_game_info('_mantella_aggro', '0')
                                        self.active_character.is_in_combat = 0
                                    else:
                                        logging.info(f"Experimental features disabled. Please set experimental_features = 1 in config.ini to enable the Forgiven feature")
                                    full_reply += sentence
                                    sentence = ''
                                    action_taken = True
                                elif keyword_extraction.lower() == self.follow_npc_response.lower():
                                    if self.experimental_features:
                                        logging.info(f"The NPC is willing to follow the player")
                                        self.game_state_manager.write_game_info('_mantella_aggro', '2')
                                    else:
                                        logging.info(f"Experimental features disabled. Please set experimental_features = 1 in config.ini to enable the Follow feature")
                                    full_reply += sentence
                                    sentence = ''
                                    action_taken = True

                            if action_taken == False:
                                # Generate the audio and return the audio file path
                                try:
<<<<<<< HEAD
                                    logging.info(f"'DEBUGERFR Before audio_file{sentence}")
                                    audio_file = synthesizer.synthesize(self.active_character.voice_model, None, ' ' + sentence + ' ')
=======
                                    audio_file = synthesizer.synthesize(self.active_character.voice_model, None, ' ' + sentence + ' ', self.active_character.is_in_combat)
>>>>>>> 6e7d7676
                                except Exception as e:
                                    logging.error(f"xVASynth Error: {e}")

                                # Put the audio file path in the sentence_queue
                                await sentence_queue.put([audio_file, sentence])

                                full_reply += sentence
                                num_sentences += 1
                                sentence = ''
                                sentence = remaining_content
                                remaining_content = ''

                                # clear the event for the next iteration
                                event.clear()
                                # wait for the event to be set before generating the next line
                                await event.wait()

                                end_conversation = self.game_state_manager.load_data_when_available('_mantella_end_conversation', '')
                                radiant_dialogue_update = self.game_state_manager.load_data_when_available('_mantella_radiant_dialogue', '')
                                # stop processing LLM response if:
                                # max_response_sentences reached (and the conversation isn't radiant)
                                # conversation has switched from radiant to multi NPC (this allows the player to "interrupt" radiant dialogue and include themselves in the conversation)
                                # the conversation has ended
                                if ((num_sentences >= self.max_response_sentences) and (radiant_dialogue == 'false')) or ((radiant_dialogue == 'true') and (radiant_dialogue_update.lower() == 'false')) or (end_conversation.lower() == 'true'):
                                    break
                            else:
                                action_taken = False
                if self.alternative_openai_api_base == 'none':
                    await openai.aiosession.get().close()
                break
            except Exception as e:
                logging.error(f"LLM API Error: {e}")
                error_response = "I can't find the right words at the moment."
                audio_file = synthesizer.synthesize(self.active_character.voice_model, None, error_response)
                self.save_files_to_voice_folders([audio_file, error_response])
                logging.info('Retrying connection to API...')
                time.sleep(5)

        # Mark the end of the response
        await sentence_queue.put(None)

        messages.append({"role": "assistant", "content": full_reply})
        logging.info(f"Full response saved ({len(self.encoding.encode(full_reply))} tokens): {full_reply}")

        return messages<|MERGE_RESOLUTION|>--- conflicted
+++ resolved
@@ -281,12 +281,8 @@
                             if action_taken == False:
                                 # Generate the audio and return the audio file path
                                 try:
-<<<<<<< HEAD
                                     logging.info(f"'DEBUGERFR Before audio_file{sentence}")
-                                    audio_file = synthesizer.synthesize(self.active_character.voice_model, None, ' ' + sentence + ' ')
-=======
                                     audio_file = synthesizer.synthesize(self.active_character.voice_model, None, ' ' + sentence + ' ', self.active_character.is_in_combat)
->>>>>>> 6e7d7676
                                 except Exception as e:
                                     logging.error(f"xVASynth Error: {e}")
 
