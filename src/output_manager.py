import asyncio
from threading import Lock
import wave
import logging
import time
import re
import unicodedata
from src.games.gameable import gameable
from src.conversation.action import action
from src.llm.sentence_queue import sentence_queue
from src.config_loader import ConfigLoader
from src.llm.sentence import sentence as mantella_sentence #<- Do not collide with frequent and logical use of "sentence" when generating text from the LLM
import src.utils as utils
from src.characters_manager import Characters
from src.character_manager import Character
from src.llm.messages import message
from src.llm.message_thread import message_thread
from src.llm.openai_client import openai_client
from src.tts import Synthesizer

class ChatManager:
    def __init__(self, game: gameable, config: ConfigLoader, tts: Synthesizer, client: openai_client):
        self.loglevel = 28
        self.__game: gameable = game
        self.max_response_sentences = config.max_response_sentences
        self.language = config.language
        self.wait_time_buffer = config.wait_time_buffer
        self.__tts: Synthesizer = tts
        self.__client: openai_client = client
        self.__is_generating: bool = False
        self.__stop_generation: bool = False
        self.__tts_access_lock = Lock()
        self.__number_words_tts: int = config.number_words_tts
        self.__end_of_sentence_chars = ['.', '?', '!', ':', ';']
        self.__end_of_sentence_chars = [unicodedata.normalize('NFKC', char) for char in self.__end_of_sentence_chars]

    def generate_sentence(self, text: str, character_to_talk: Character, is_system_generated_sentence: bool = False) -> mantella_sentence:
        """Generates the audio for a text and returns the corresponding sentence

        Args:
            text (str): the text to be voices
            character_to_talk (Character): the character to say the sentence
            is_system_generated_sentence (bool, optional): Is this sentence system generated? Defaults to False.

        Returns:
            mantella_sentence | None: _description_
        """
        with self.__tts_access_lock:
            try:
                audio_file = self.__tts.synthesize(character_to_talk.tts_voice_model, text, character_to_talk.in_game_voice_model, character_to_talk.is_in_combat)
            except Exception as e:
                error_text = f"Text-to-Speech Error: {e}"
                logging.log(29, error_text)
                return mantella_sentence(character_to_talk, text, "", 0, True, error_text)
            return mantella_sentence(character_to_talk, text, audio_file, self.get_audio_duration(audio_file), is_system_generated_sentence)

    def num_tokens(self, content_to_measure: message | str | message_thread | list[message]) -> int:
        """Measures the length of an input in tokens

<<<<<<< HEAD
        Args:
            content_to_measure (message | str | message_thread | list[message]): the input to measure the tokens of
=======
    def play_sentence_ingame(self, sentence: str, character_to_talk: Character):
        audio_file = self.__tts.synthesize(character_to_talk.voice_model, sentence, character_to_talk.in_game_voice_model, character_to_talk.csv_in_game_voice_model, character_to_talk.voice_accent, character_to_talk.is_in_combat, character_to_talk.advanced_voice_model)
        self.save_files_to_voice_folders([audio_file, sentence])
>>>>>>> 51117565

        Returns:
            int: count tokens in the input
        """
        if isinstance(content_to_measure, message_thread) or isinstance(content_to_measure, list):
            return openai_client.num_tokens_from_messages(content_to_measure)
        else:
            return openai_client.num_tokens_from_message(content_to_measure, None)

    def generate_response(self, messages: message_thread, characters: Characters, blocking_queue: sentence_queue, actions: list[action]):
        """Starts generating responses by the LLM for the current state of the input messages

        Args:
            messages (message_thread): _description_
            characters (Characters): _description_
            blocking_queue (sentence_queue): _description_
            actions (list[action]): _description_
        """
        if(not characters.last_added_character):
            return
        self.__is_generating = True
        
        asyncio.run(self.process_response(characters.last_added_character, blocking_queue, messages, characters, actions))
    
    def stop_generation(self):
        """Stops the current generation and only returns once this stop has been successful
        """
        if not self.__is_generating:
            return
        
        self.__stop_generation = True
        while self.__is_generating:
            time.sleep(0.1)
        self.__stop_generation = False
        return

    def get_audio_duration(self, audio_file: str):
        """Check if the external software has finished playing the audio file"""

        with wave.open(audio_file, 'r') as wf:
            frames = wf.getnframes()
            rate = wf.getframerate()

        # wait `buffer` seconds longer to let processes finish running correctly
        duration = frames / float(rate) + self.wait_time_buffer
        return duration
<<<<<<< HEAD
 
    def clean_sentence(self, sentence: str) -> str:
        def remove_as_a(sentence: str) -> str:
=======
    

    def setup_voiceline_save_location(self, in_game_voice_folder):
        """Save voice model folder to Mantella Spell if it does not already exist"""
        self.in_game_voice_model = in_game_voice_folder

        in_game_voice_folder_path = f"{self.mod_folder}/{in_game_voice_folder}/"
        if not os.path.exists(in_game_voice_folder_path):
            os.mkdir(in_game_voice_folder_path)

            # copy voicelines from one voice folder to this new voice folder
            # this step is needed for Skyrim/Fallout4 to acknowledge the folder
            if self.game == "Fallout4" or self.game == "Fallout4VR":
                example_folder = f"{self.mod_folder}/maleboston/"
            else:
                example_folder = f"{self.mod_folder}/MaleNord/"
            for file_name in os.listdir(example_folder):
                source_file_path = os.path.join(example_folder, file_name)

                if os.path.isfile(source_file_path):
                    shutil.copy(source_file_path, in_game_voice_folder_path)

            self.game_state_manager.write_game_info('_mantella_status', 'Error with Mantella.exe. Please check MantellaSoftware/logging.log')
            logging.warn(f"Unknown NPC detected. This NPC will be able to speak once you restart {self.game}. To learn how to add memory, a background, and a voice model of your choosing to this NPC, see here: https://github.com/art-from-the-machine/Mantella#adding-modded-npcs")
            time.sleep(5)
            return True
        return False


    @utils.time_it
    def save_files_to_voice_folders(self, queue_output):
        """Save voicelines and subtitles to the correct game folders"""

        audio_file, subtitle = queue_output

        if self.add_voicelines_to_all_voice_folders == '1':
            for sub_folder in os.scandir(self.mod_folder):
                if not sub_folder.is_dir():
                    continue

                if self.game != "Fallout4" and self.game != "Fallout4VR":
                    shutil.copyfile(audio_file, f"{sub_folder.path}/{self.wav_file}")

                # Copy FaceFX generated LIP file
                try:
                    shutil.copyfile(audio_file.replace(".wav", ".lip"), f"{sub_folder.path}/{self.lip_file}")
                except Exception as e:
                    # only warn on failure
                    logging.warning(e)
        else:
            if self.game != "Fallout4" and self.game != "Fallout4VR":
                shutil.copyfile(audio_file, f"{self.mod_folder}/{self.active_character.in_game_voice_model}/{self.wav_file}")

            # Copy FaceFX generated LIP file
            try:
                shutil.copyfile(audio_file.replace(".wav", ".lip"), f"{self.mod_folder}/{self.active_character.in_game_voice_model}/{self.lip_file}")
            except Exception as e:
                # only warn on failure
                logging.warning(e)


        logging.info(f"{self.active_character.name} should speak")
        if self.character_num == 0:
            self.game_state_manager.write_game_info('_mantella_say_line', subtitle.strip())
            if self.game =="Fallout4" or self.game =="Fallout4VR":
                self.play_adjusted_volume(audio_file)

        else:
            say_line_file = '_mantella_say_line_'+str(self.character_num+1)
            self.game_state_manager.write_game_info(say_line_file, subtitle.strip())
            if self.game =="Fallout4" or self.game =="Fallout4VR":
                self.play_adjusted_volume(audio_file)

    def play_adjusted_volume(self, wav_file_path):
        FO4Volume_scale = self.FO4Volume / 100.0  # Normalize to 0.0-1.0
        logging.info("Waiting for _mantella_audio_ready.txt to be set with the audio array in Fallout 4 directory")
        while True:
            with open(f'{self.root_mod_folder}/_mantella_audio_ready.txt', 'r', encoding='utf-8') as f:
                audio_array_str = f.read().strip()
                #check if a value is entered in the audio array (necessary to prevent Mantella trying to read an empty file)
                if audio_array_str.lower() != 'false' and audio_array_str:
                    try:
                        # Parse the data
                        npc_distance, playerPosX, playerPosY, game_angle_z, targetPosX, targetPosY = map(float, audio_array_str.split(','))
                        player_pos = (playerPosX, playerPosY)
                        target_pos = (targetPosX, targetPosY)
                        
                        # Calculate the relative angle
                        relative_angle = self.calculate_relative_angle(player_pos, target_pos, game_angle_z)

                        # Normalize the relative angle between -180 and 180
                        normalized_angle = relative_angle % 360
                        if normalized_angle > 180:
                            normalized_angle -= 360  # Adjust angles to be within [-180, 180]

                        # Calculate volume scale based on the normalized angle
                        if normalized_angle >= -90 and normalized_angle <= 90:  # Front half
                            # Linear scaling: Full volume at 0 degrees, decreasing to 50% volume at 90 degrees to either side
                            volume_scale_left = 0.5 + normalized_angle / 90 * 0.5
                            volume_scale_right = 0.5 - normalized_angle / 90 * 0.5
                        elif normalized_angle > 90 and normalized_angle < 180:
                            volume_scale_left = 90 / normalized_angle
                            volume_scale_right = 1- 90 / normalized_angle
                        elif normalized_angle > -180 and normalized_angle < -90:
                            volume_scale_left = 1- 90 / abs(normalized_angle)
                            volume_scale_right = 90 / abs(normalized_angle)
                        else:  # failsafe if for some reason an unmanaged number is entered
                            volume_scale_left = 0.5
                            volume_scale_right = 0.5

                        # Apply the calculated scale differently to left and right channels based on angle direction
                        #if normalized_angle >= 0:  # Turning right
                        #    volume_scale_left = volume_scale
                        #    volume_scale_right = 1 - abs(normalized_angle) / 90 * 0.5  # Decrease right volume as angle increases
                        #else:  # Turning left
                        #    volume_scale_right = volume_scale
                    #    volume_scale_left = 1 - abs(normalized_angle) / 90 * 0.5  # Decrease left volume as angle decreases

                        # Ensure volumes don't drop below a threshold, for example, 0.1, if you want to keep a minimum volume level
                        min_volume_threshold = 0.1
                        volume_scale_left = max(volume_scale_left, min_volume_threshold)
                        volume_scale_right = max(volume_scale_right, min_volume_threshold)

                        if npc_distance > 0:
                            distance_factor = max(0, 1 - (npc_distance / 4000))
                        else:
                            distance_factor=1

                        # Load the WAV file
                        sound = pygame.mixer.Sound(wav_file_path)
                        original_audio_array = pygame.sndarray.array(sound)
                        
                        if original_audio_array.ndim == 1:  # Mono sound
                            # Duplicate the mono data to create a stereo effect
                            audio_data_stereo = np.stack((original_audio_array, original_audio_array), axis=-1)
                        else:
                            audio_data_stereo = original_audio_array
                        
                        # Adjust volume for each channel according to angle, distance, and config volume
                        audio_data_stereo[:, 0] = (audio_data_stereo[:, 0] * volume_scale_left * distance_factor * FO4Volume_scale).astype(np.int16)  # Left channel
                        audio_data_stereo[:, 1] = (audio_data_stereo[:, 1] * volume_scale_right * distance_factor * FO4Volume_scale).astype(np.int16)  # Right channel
                        
                        # Convert back to pygame sound object
                        adjusted_sound = pygame.sndarray.make_sound(audio_data_stereo)
                        
                        # Play the adjusted stereo audio
                        play_obj = adjusted_sound.play()
                        
                        while play_obj.get_busy():  # Wait until playback is done
                            pygame.time.delay(100)
                        del play_obj
                        self.game_state_manager.write_game_info('_mantella_audio_ready', 'false')
                        break

                    except ValueError:
                        asyncio.sleep(0.1)
                        with open(f'{self.root_mod_folder}/_mantella_audio_ready.txt', 'r', encoding='utf-8') as f:
                            audio_array_str = f.read().strip()
                            #check if a value is entered in the audio array (necessary to prevent Mantella trying to read an empty file)
                            if audio_array_str.lower() != 'false' and audio_array_str:
                                try:
                                    # Parse the data
                                    npc_distance, playerPosX, playerPosY, game_angle_z, targetPosX, targetPosY = map(float, audio_array_str.split(','))
                                    player_pos = (playerPosX, playerPosY)
                                    target_pos = (targetPosX, targetPosY)
                                    
                                    # Calculate the relative angle
                                    relative_angle = self.calculate_relative_angle(player_pos, target_pos, game_angle_z)

                                    # Normalize the relative angle between -180 and 180
                                    normalized_angle = relative_angle % 360
                                    if normalized_angle > 180:
                                        normalized_angle -= 360  # Adjust angles to be within [-180, 180]

                                    # Calculate volume scale based on the normalized angle
                                    if normalized_angle >= -90 and normalized_angle <= 90:  # Front half
                                        # Linear scaling: Full volume at 0 degrees, decreasing to 50% volume at 90 degrees to either side
                                        volume_scale_left = 0.5 + normalized_angle / 90 * 0.5
                                        volume_scale_right = 0.5 - normalized_angle / 90 * 0.5
                                    elif normalized_angle > 90 and normalized_angle < 180:
                                        volume_scale_left = 90 / normalized_angle
                                        volume_scale_right = 1- 90 / normalized_angle
                                    elif normalized_angle > -180 and normalized_angle < -90:
                                        volume_scale_left = 1- 90 / abs(normalized_angle)
                                        volume_scale_right = 90 / abs(normalized_angle)
                                    else:  # failsafe if for some reason an unmanaged number is entered
                                        volume_scale_left = 0.5
                                        volume_scale_right = 0.5

                                    # Apply the calculated scale differently to left and right channels based on angle direction
                                    #if normalized_angle >= 0:  # Turning right
                                    #    volume_scale_left = volume_scale
                                    #    volume_scale_right = 1 - abs(normalized_angle) / 90 * 0.5  # Decrease right volume as angle increases
                                    #else:  # Turning left
                                    #    volume_scale_right = volume_scale
                                    #    volume_scale_left = 1 - abs(normalized_angle) / 90 * 0.5  # Decrease left volume as angle decreases

                                    # Ensure volumes don't drop below a threshold, for example, 0.1, if you want to keep a minimum volume level
                                    min_volume_threshold = 0.1
                                    volume_scale_left = max(volume_scale_left, min_volume_threshold)
                                    volume_scale_right = max(volume_scale_right, min_volume_threshold)

                                    if npc_distance > 0:
                                        distance_factor = max(0, 1 - (npc_distance / 4000))
                                    else:
                                        distance_factor=1

                                    # Load the WAV file
                                    sound = pygame.mixer.Sound(wav_file_path)
                                    original_audio_array = pygame.sndarray.array(sound)
                                    
                                    if original_audio_array.ndim == 1:  # Mono sound
                                        # Duplicate the mono data to create a stereo effect
                                        audio_data_stereo = np.stack((original_audio_array, original_audio_array), axis=-1)
                                    else:
                                        audio_data_stereo = original_audio_array
                                    
                                    # Adjust volume for each channel according to angle, distance, and config volume
                                    audio_data_stereo[:, 0] = (audio_data_stereo[:, 0] * volume_scale_left * distance_factor * FO4Volume_scale).astype(np.int16)  # Left channel
                                    audio_data_stereo[:, 1] = (audio_data_stereo[:, 1] * volume_scale_right * distance_factor * FO4Volume_scale).astype(np.int16)  # Right channel
                                    
                                    # Convert back to pygame sound object
                                    adjusted_sound = pygame.sndarray.make_sound(audio_data_stereo)
                                    
                                    # Play the adjusted stereo audio
                                    play_obj = adjusted_sound.play()
                                    
                                    while play_obj.get_busy():  # Wait until playback is done
                                        pygame.time.delay(100)
                                    del play_obj
                                    self.game_state_manager.write_game_info('_mantella_audio_ready', 'false')
                                    break
                                except ValueError:
                                    logging.error("Error processing audio array from _mantella_audio_ready.txt")
                                    break

    def convert_game_angle_to_trig_angle(self, game_angle):
        #Used for Mantella Fallout to play directional audio
        """
        Convert the game's angle to a trigonometric angle.
        
        Parameters:
        - game_angle: The angle in degrees as used in the game.
        
        Returns:
        - A float representing the angle in degrees, adjusted for standard trigonometry.
        """
        if game_angle < 90:
            return 90 - game_angle
        else:
            return 450 - game_angle

    def calculate_relative_angle(self, player_pos, target_pos, game_angle_z):
         #Used for Mantella Fallout to play directional audio
        """
        Calculate the direction the player is facing relative to the target, taking into account
        the game's unique angle system.
        
        Parameters:
        - player_pos: A tuple (x, y) representing the player's position.
        - target_pos: A tuple (x, y) representing the target's position.
        - game_angle_z: The angle (in degrees) the player is facing, according to the game's system.
        
        Returns:
        - The angle (in degrees) from the player's perspective to the target, where:
            0 = facing towards the target,
            90 = facing left of the target,
            270 = facing right of the target,
            180 = facing away from the target.
        """
        # Convert game angle to trigonometric angle
        trig_angle_z = self.convert_game_angle_to_trig_angle(game_angle_z)
        
        # Calculate vector from player to target
        vector_to_target = (target_pos[0] - player_pos[0], target_pos[1] - player_pos[1])
        
        # Calculate absolute angle of the vector in degrees
        absolute_angle_to_target = math.degrees(math.atan2(vector_to_target[1], vector_to_target[0]))
        
        # Normalize the trigonometric angle
        normalized_trig_angle = trig_angle_z % 360
        
        # Calculate relative angle
        relative_angle = (absolute_angle_to_target - normalized_trig_angle) % 360
        
        # Adjust relative angle to follow the given convention
        if relative_angle > 180:
            relative_angle -= 360  # Adjust for angles greater than 180 to get the shortest rotation direction
        
        return relative_angle

    @utils.time_it
    def remove_files_from_voice_folders(self):
        for sub_folder in os.listdir(self.mod_folder):
            try:
               #if the game is Fallout 4 only delete the lip file
                if self.game != "Fallout4" and self.game != "Fallout4VR": 
                    os.remove(f"{self.mod_folder}/{sub_folder}/{self.wav_file}")

                os.remove(f"{self.mod_folder}/{sub_folder}/{self.lip_file}")

            except:
                continue


    async def send_audio_to_external_software(self, queue_output):
        logging.debug(f"Dialogue to play: {queue_output[0]}")
        self.save_files_to_voice_folders(queue_output)
        
        
        # Remove the played audio file
        #os.remove(audio_file)

        # Remove the played audio file
        #os.remove(audio_file)

    async def send_response(self, sentence_queue: asyncio.Queue[tuple[str,str]|None], event: asyncio.Event):
        """Send response from sentence queue generated by `process_response()`"""

        while True:
            queue_output = await sentence_queue.get()
            if queue_output is None:
                logging.info('End of sentences')
                break

            # send the audio file to the external software and wait for it to finish playing
            await self.send_audio_to_external_software(queue_output)
            event.set()

            #if Fallout4 is running the audio will be sync by checking if say line is set to false because the Mantella can internally check if an audio file has finished playing
            if self.game =="Fallout4" or self.game == "Fallout4VR":
                with open(f'{self.root_mod_folder}/_mantella_actor_count.txt', 'r', encoding='utf-8') as f:
                        mantellaactorcount = f.read().strip() 
                # Outer loop to continuously check the files
                while True:
                    all_false = True  # Flag to check if all files have 'false'

                    # Iterate through the number of files indicated by mantellaactorcount
                    for i in range(1, int(mantellaactorcount) + 1):
                        file_name = f'{self.root_mod_folder}/_mantella_say_line'
                        if i != 1:
                            file_name += f'_{i}'  # Append the file number for files 2 and above
                        file_name += '.txt'

                        with open(file_name, 'r', encoding='utf-8') as f:
                            content = f.read().strip()
                            if content.lower() != 'false':
                                all_false = False  # Set the flag to False if any file is not 'false'
                                break  # Break the for loop and continue the while loop

                    if all_false:
                        break  # Break the outer loop if all files are 'false'

                    # Wait for a short period before checking the files again
                    await asyncio.sleep(0.1)  # Adjust the sleep duration as needed

            #if Skyrim's running then estimate audio duration to sync lip files
            else:
                audio_duration = await self.get_audio_duration(queue_output[0])
                # wait for the audio playback to complete before getting the next file
                logging.info(f"Waiting {int(round(audio_duration,4))} seconds...")
                await asyncio.sleep(audio_duration)

    def clean_sentence(self, sentence):
        def remove_as_a(sentence):
>>>>>>> 51117565
            """Remove 'As an XYZ,' from beginning of sentence"""
            if sentence.startswith('As a'):
                if ', ' in sentence:
                    logging.log(28, f"Removed '{sentence.split(', ')[0]} from response")
                    sentence = sentence.replace(sentence.split(', ')[0]+', ', '')
            return sentence
        
        def parse_asterisks_brackets(sentence: str) -> str:
            if ('*' in sentence):
                # Check if sentence contains two asterisks
                asterisk_check = re.search(r"(?<!\*)\*(?!\*)[^*]*\*(?!\*)", sentence)
                if asterisk_check:
                    logging.log(28, f"Removed asterisks text from response: {sentence}")
                    # Remove text between two asterisks
                    sentence = re.sub(r"(?<!\*)\*(?!\*)[^*]*\*(?!\*)", "", sentence)
                else:
                    logging.log(28, f"Removed response containing single asterisks: {sentence}")
                    sentence = ''

            if ('(' in sentence) or (')' in sentence):
                # Check if sentence contains two brackets
                bracket_check = re.search(r"\(.*\)", sentence)
                if bracket_check:
                    logging.log(28, f"Removed brackets text from response: {sentence}")
                    # Remove text between brackets
                    sentence = re.sub(r"\(.*?\)", "", sentence)
                else:
                    logging.log(28, f"Removed response containing single bracket: {sentence}")
                    sentence = ''

            return sentence
        
        if ('Well, well, well' in sentence):
            sentence = sentence.replace('Well, well, well', 'Well well well')

        sentence = remove_as_a(sentence)
        sentence = sentence.replace('"','')
        sentence = sentence.replace('[', '(')
        sentence = sentence.replace(']', ')')
        sentence = sentence.replace('{', '(')
        sentence = sentence.replace('}', ')')
        # local models sometimes get the idea in their head to use double asterisks **like this** in sentences instead of single
        # this converts double asterisks to single so that they can be filtered out appropriately
        sentence = sentence.replace('**','*')
        sentence = parse_asterisks_brackets(sentence)
        sentence = sentence.strip() + " "
        return sentence

    def __matching_action_keyword(self, keyword: str, actions: list[action]) -> action | None:
        for a in actions:
            if keyword.lower() == a.keyword.lower():
                return a
        return None
    
    def __character_switched_to(self, extracted_keyword: str, charaters_in_conversation: Characters) -> Character | None:
        for actor in charaters_in_conversation.get_all_characters():
            if actor.name.startswith(extracted_keyword):
                return actor
        return None

    async def process_response(self, active_character: Character, blocking_queue: sentence_queue, messages : message_thread, characters: Characters, actions: list[action]):
        """Stream response from LLM one sentence at a time"""

<<<<<<< HEAD
        try:
            sentence = ''
            remaining_content = ''
            full_reply = ''
            num_sentences = 0
            #Added from xTTS implementation
            accumulated_sentence = ''
            cumulative_sentence_bool = False
            current_sentence: str = ""
            actions_in_sentence: list[action] = []
            while True:
                try:
                    start_time = time.time()
                    async for content in self.__client.streaming_call(messages= messages):
                        if self.__stop_generation:
                            break
                        if not content:
                            continue

=======
        sentence = ''
        remaining_content = ''
        full_reply = ''
        num_sentences = 0
        cumulative_sentence_bool = False
        #Added from xTTS implementation
        accumulated_sentence = ''
        current_action = ''
        
        while True:
            try:
                start_time = time.time()
                async for content in self.__client.streaming_call(messages=messages, num_characters=characters.active_character_count()):
                    if content is not None:
>>>>>>> 51117565
                        sentence += content
                        # Check for the last occurrence of sentence-ending punctuation
                        last_punctuation = max(sentence.rfind(p) for p in self.__end_of_sentence_chars)
                        if last_punctuation != -1:
                            # Split the sentence at the last punctuation mark
                            remaining_content = sentence[last_punctuation + 1:]
                            current_sentence = sentence[:last_punctuation + 1]

                            current_sentence = self.clean_sentence(current_sentence)
                            if not current_sentence:
                                sentence = remaining_content
                                continue
                            
                            if not self.__game.is_sentence_allowed(current_sentence, num_sentences):
                                continue
                            
                            # New logic to handle conditions based on the presence of a colon and the state of `accumulated_sentence`
                            content_edit = unicodedata.normalize('NFKC', current_sentence)
                            if ':' in content_edit:
                                if accumulated_sentence:  # accumulated_sentence is not empty
                                    cumulative_sentence_bool = True
                                else:  # accumulated_sentence is empty
                                    # Split the sentence at the colon
                                    parts = content_edit.split(':', 1)
                                    keyword_extraction = parts[0].strip()
                                    current_sentence = parts[1].strip() if len(parts) > 1 else ''
<<<<<<< HEAD
                                    # if LLM is switching character
                                    # Find the first character whose name starts with keyword_extraction
                                    if keyword_extraction == "Player":
                                        logging.log(28, f"Stopped LLM from speaking on behalf of the player")
=======

                                    # Store the extracted action or character switch in current_action
                                    current_action = f" {keyword_extraction}: "

                                    # if LLM is switching character
                                    # Find the first character whose name starts with keyword_extraction
                                    matching_character_key = next((key for key in characters.get_all_names() if key.startswith(keyword_extraction)), None)
                                    if matching_character_key:
                                        logging.info(f"Switched to {matching_character_key}")
                                        self.active_character = characters.get_character_by_name(matching_character_key)

                                        # Find the index of the matching character
                                        self.character_num = characters.get_all_names().index(matching_character_key)

                                    elif keyword_extraction == self.player_name:
                                        logging.info(f"Stopped LLM from speaking on behalf of the player")
>>>>>>> 51117565
                                        break
                                    character_switched_to: Character | None = self.__character_switched_to(keyword_extraction, characters)
                                    if character_switched_to:
                                        if character_switched_to.is_player_character:
                                            logging.log(28, f"Stopped LLM from speaking on behalf of the player")
                                            break
                                        else:
                                            logging.log(28, f"Switched to {character_switched_to.name}")
                                            active_character = character_switched_to
                                            self.__tts.change_voice(active_character.tts_voice_model)
                                    else:
                                        action_to_take: action | None = self.__matching_action_keyword(keyword_extraction, actions)
                                        if action_to_take:
                                            logging.log(28, action_to_take.info_text)
                                            actions_in_sentence.append(action_to_take)
                                            full_reply += sentence
                                            sentence = remaining_content

                            # Accumulate sentences if less than X words
                            if len(accumulated_sentence.split()) + len(current_sentence.split()) < self.__number_words_tts and cumulative_sentence_bool == False:
                                accumulated_sentence += current_sentence
                                sentence = remaining_content
                                continue
                            else:
                                if cumulative_sentence_bool == True:
                                    sentence = accumulated_sentence
                                else:
                                    sentence = accumulated_sentence + current_sentence
                                accumulated_sentence = ''
                                if len(sentence.strip()) < 3:
                                    logging.log(28, f'Skipping voiceline that is too short: {sentence}')
                                    break

                                logging.log(self.loglevel, f"LLM returned sentence took {time.time() - start_time} seconds to execute")
                                # Generate the audio and return the audio file path
                                # Put the audio file path in the sentence_queue
                                new_sentence = self.generate_sentence(' ' + sentence + ' ', active_character)
                                blocking_queue.put(new_sentence)

                                if not new_sentence.error_message:
                                    for a in actions_in_sentence:
                                        new_sentence.actions.append(a.game_action_identifier)
                                else:
                                    break
                                
                                full_reply += sentence
                                num_sentences += 1
                                if cumulative_sentence_bool == True :
                                    sentence = current_sentence + remaining_content
                                    cumulative_sentence_bool = False
                                else :
                                    sentence = remaining_content
                                remaining_content = ''
                                actions_in_sentence = []

                                # stop processing LLM response if:
                                # max_response_sentences reached (and the conversation isn't radiant)
                                # conversation has switched from radiant to multi NPC (this allows the player to "interrupt" radiant dialogue and include themselves in the conversation)
                                # the conversation has ended
                                # contains_player_character() == not radiant
                                if (num_sentences >= self.max_response_sentences and characters.contains_player_character()):
                                    break

<<<<<<< HEAD
                    break
                except Exception as e:
                    logging.error(f"LLM API Error: {e}")                    
                    error_response = "I can't find the right words at the moment."
                    new_sentence = self.generate_sentence(error_response, active_character)
                    blocking_queue.put(new_sentence)
                    if new_sentence.error_message:
                        break     
                    logging.log(self.loglevel, 'Retrying connection to API...')
                    time.sleep(5)

            #Added from xTTS implementation
            # Check if there is any accumulated sentence at the end
            if accumulated_sentence:
                # Generate the audio and return the audio file path
                try:
                    #Added from xTTS implementation
                    new_sentence = self.generate_sentence(' ' + accumulated_sentence + ' ', active_character)
                    blocking_queue.put(new_sentence)
                    full_reply += accumulated_sentence
                    accumulated_sentence = ''
                except Exception as e:
                    accumulated_sentence = ''
                    logging.error(f"xVASynth Error: {e}")

            # Mark the end of the response
            # await sentence_queue.put(None)
        except Exception as e:
            logging.error(f"LLM API Error: {e}")
        finally:
            logging.log(23, f"Full response saved ({self.__client.calculate_tokens_from_text(full_reply)} tokens): {full_reply}")
            blocking_queue.is_more_to_come = False
            # This sentence is required to make sure there is one in case the game is already waiting for it
            # before the ChatManager realises there is not another message coming from the LLM
            blocking_queue.put(mantella_sentence(active_character,"","",0, True))
            self.__is_generating = False
=======
                                if self.active_character:
                                    # Generate the audio and return the audio file path
                                    try:
                                        audio_file = self.__tts.synthesize(self.active_character.voice_model, ' ' + sentence + ' ', self.active_character.in_game_voice_model, self.active_character.csv_in_game_voice_model, self.active_character.voice_accent, self.active_character.is_in_combat, self.active_character.advanced_voice_model)
                                    except Exception as e:
                                        logging.error(f"TTS Error: {e}")

                                    # Put the audio file path in the sentence_queue
                                    await sentence_queue.put([audio_file, sentence])

                                    # Append current_action to full_reply before appending the accumulated sentence
                                    if current_action != '':
                                        full_reply += current_action + sentence.lstrip()
                                        current_action = ''  # Clear current_action after appending it to full_reply
                                    else:
                                        full_reply += sentence
                                    
                                    num_sentences += 1
                                    if cumulative_sentence_bool == True:
                                        sentence = current_sentence + remaining_content
                                        cumulative_sentence_bool = False
                                    else:
                                        sentence = remaining_content
                                    remaining_content = ''

                                    # clear the event for the next iteration
                                    event.clear()
                                    # wait for the event to be set before generating the next line
                                    await event.wait()

                                    end_conversation = self.game_state_manager.load_data_when_available('_mantella_end_conversation', '')
                                    radiant_dialogue_update = self.game_state_manager.load_data_when_available('_mantella_radiant_dialogue', '')
                                    # stop processing LLM response if:
                                    # max_response_sentences reached (and the conversation isn't radiant / multi-NPC)
                                    # conversation has switched from radiant to multi NPC (this allows the player to "interrupt" radiant dialogue and include themselves in the conversation)
                                    # the conversation has ended
                                    if ((num_sentences >= self.max_response_sentences) and (characters.active_character_count() == 1)) or ((radiant_dialogue == True) and (radiant_dialogue_update.lower() == 'false')) or (end_conversation.lower() == 'true'):
                                        break
                break
            except Exception as e:
                if (hasattr(e, 'code')) and (e.code in [401, 'invalid_api_key']): # incorrect API key
                    logging.error(f"Invalid API key. Please ensure you have selected the right model for your service (OpenAI / OpenRouter) via the 'model' setting in MantellaSoftware/config.ini. If you are instead trying to connect to a local model, please ensure the service is running.")
                elif isinstance(e, UnboundLocalError):
                    logging.error('No voice file generated for voice line. Please check your TTS service for errors. The reason for this error is often because a voice model could not be found.')
                else:
                    logging.error(f"LLM API Error: {e}")
                error_response = "I can't find the right words at the moment."
                self.play_sentence_ingame(error_response, self.active_character)
                # audio_file = self.__tts.synthesize(self.active_character.voice_model, None, error_response)
                # self.save_files_to_voice_folders([audio_file, error_response])
                logging.log(self.loglevel, 'Retrying connection to API...')
                time.sleep(5)

        #Added from xTTS implementation
        # Check if there is any accumulated sentence at the end
        if accumulated_sentence:
            # Generate the audio and return the audio file path
            try:
                #Added from xTTS implementation
                audio_file = self.__tts.synthesize(self.active_character.voice_model, ' ' + accumulated_sentence + ' ', self.active_character.in_game_voice_model, self.active_character.csv_in_game_voice_model, self.active_character.voice_accent, self.active_character.is_in_combat, self.active_character.advanced_voice_model)
                await sentence_queue.put([audio_file, accumulated_sentence])
                
                # Append current_action to full_reply before appending the accumulated sentence
                if current_action != '':
                    full_reply += current_action + accumulated_sentence.lstrip()
                    current_action = ''  # Clear current_action after appending it to full_reply
                else:
                    full_reply += accumulated_sentence
                
                accumulated_sentence = ''
                # clear the event for the next iteration
                event.clear()
                # wait for the event to be set before generating the next line
                await event.wait()
                end_conversation = self.game_state_manager.load_data_when_available('_mantella_end_conversation', '')
                radiant_dialogue_update = self.game_state_manager.load_data_when_available('_mantella_radiant_dialogue', '')
            except Exception as e:
                accumulated_sentence = ''
                logging.error(f"xVASynth Error: {e}")
        # Mark the end of the response
        await sentence_queue.put(None)

        messages.add_message(assistant_message(full_reply.strip(), characters.get_all_names()))
        logging.log(23, f"Full response saved ({self.__client.calculate_tokens_from_text(full_reply)} tokens): {full_reply.strip()}")

        return messages
>>>>>>> 51117565
<|MERGE_RESOLUTION|>--- conflicted
+++ resolved
@@ -47,7 +47,7 @@
         """
         with self.__tts_access_lock:
             try:
-                audio_file = self.__tts.synthesize(character_to_talk.tts_voice_model, text, character_to_talk.in_game_voice_model, character_to_talk.is_in_combat)
+                audio_file = self.__tts.synthesize(character_to_talk.tts_voice_model, text, character_to_talk.in_game_voice_model, character_to_talk.csv_in_game_voice_model, character_to_talk.voice_accent, character_to_talk.is_in_combat, character_to_talk.advanced_voice_model)
             except Exception as e:
                 error_text = f"Text-to-Speech Error: {e}"
                 logging.log(29, error_text)
@@ -57,14 +57,8 @@
     def num_tokens(self, content_to_measure: message | str | message_thread | list[message]) -> int:
         """Measures the length of an input in tokens
 
-<<<<<<< HEAD
         Args:
             content_to_measure (message | str | message_thread | list[message]): the input to measure the tokens of
-=======
-    def play_sentence_ingame(self, sentence: str, character_to_talk: Character):
-        audio_file = self.__tts.synthesize(character_to_talk.voice_model, sentence, character_to_talk.in_game_voice_model, character_to_talk.csv_in_game_voice_model, character_to_talk.voice_accent, character_to_talk.is_in_combat, character_to_talk.advanced_voice_model)
-        self.save_files_to_voice_folders([audio_file, sentence])
->>>>>>> 51117565
 
         Returns:
             int: count tokens in the input
@@ -111,377 +105,9 @@
         # wait `buffer` seconds longer to let processes finish running correctly
         duration = frames / float(rate) + self.wait_time_buffer
         return duration
-<<<<<<< HEAD
  
     def clean_sentence(self, sentence: str) -> str:
         def remove_as_a(sentence: str) -> str:
-=======
-    
-
-    def setup_voiceline_save_location(self, in_game_voice_folder):
-        """Save voice model folder to Mantella Spell if it does not already exist"""
-        self.in_game_voice_model = in_game_voice_folder
-
-        in_game_voice_folder_path = f"{self.mod_folder}/{in_game_voice_folder}/"
-        if not os.path.exists(in_game_voice_folder_path):
-            os.mkdir(in_game_voice_folder_path)
-
-            # copy voicelines from one voice folder to this new voice folder
-            # this step is needed for Skyrim/Fallout4 to acknowledge the folder
-            if self.game == "Fallout4" or self.game == "Fallout4VR":
-                example_folder = f"{self.mod_folder}/maleboston/"
-            else:
-                example_folder = f"{self.mod_folder}/MaleNord/"
-            for file_name in os.listdir(example_folder):
-                source_file_path = os.path.join(example_folder, file_name)
-
-                if os.path.isfile(source_file_path):
-                    shutil.copy(source_file_path, in_game_voice_folder_path)
-
-            self.game_state_manager.write_game_info('_mantella_status', 'Error with Mantella.exe. Please check MantellaSoftware/logging.log')
-            logging.warn(f"Unknown NPC detected. This NPC will be able to speak once you restart {self.game}. To learn how to add memory, a background, and a voice model of your choosing to this NPC, see here: https://github.com/art-from-the-machine/Mantella#adding-modded-npcs")
-            time.sleep(5)
-            return True
-        return False
-
-
-    @utils.time_it
-    def save_files_to_voice_folders(self, queue_output):
-        """Save voicelines and subtitles to the correct game folders"""
-
-        audio_file, subtitle = queue_output
-
-        if self.add_voicelines_to_all_voice_folders == '1':
-            for sub_folder in os.scandir(self.mod_folder):
-                if not sub_folder.is_dir():
-                    continue
-
-                if self.game != "Fallout4" and self.game != "Fallout4VR":
-                    shutil.copyfile(audio_file, f"{sub_folder.path}/{self.wav_file}")
-
-                # Copy FaceFX generated LIP file
-                try:
-                    shutil.copyfile(audio_file.replace(".wav", ".lip"), f"{sub_folder.path}/{self.lip_file}")
-                except Exception as e:
-                    # only warn on failure
-                    logging.warning(e)
-        else:
-            if self.game != "Fallout4" and self.game != "Fallout4VR":
-                shutil.copyfile(audio_file, f"{self.mod_folder}/{self.active_character.in_game_voice_model}/{self.wav_file}")
-
-            # Copy FaceFX generated LIP file
-            try:
-                shutil.copyfile(audio_file.replace(".wav", ".lip"), f"{self.mod_folder}/{self.active_character.in_game_voice_model}/{self.lip_file}")
-            except Exception as e:
-                # only warn on failure
-                logging.warning(e)
-
-
-        logging.info(f"{self.active_character.name} should speak")
-        if self.character_num == 0:
-            self.game_state_manager.write_game_info('_mantella_say_line', subtitle.strip())
-            if self.game =="Fallout4" or self.game =="Fallout4VR":
-                self.play_adjusted_volume(audio_file)
-
-        else:
-            say_line_file = '_mantella_say_line_'+str(self.character_num+1)
-            self.game_state_manager.write_game_info(say_line_file, subtitle.strip())
-            if self.game =="Fallout4" or self.game =="Fallout4VR":
-                self.play_adjusted_volume(audio_file)
-
-    def play_adjusted_volume(self, wav_file_path):
-        FO4Volume_scale = self.FO4Volume / 100.0  # Normalize to 0.0-1.0
-        logging.info("Waiting for _mantella_audio_ready.txt to be set with the audio array in Fallout 4 directory")
-        while True:
-            with open(f'{self.root_mod_folder}/_mantella_audio_ready.txt', 'r', encoding='utf-8') as f:
-                audio_array_str = f.read().strip()
-                #check if a value is entered in the audio array (necessary to prevent Mantella trying to read an empty file)
-                if audio_array_str.lower() != 'false' and audio_array_str:
-                    try:
-                        # Parse the data
-                        npc_distance, playerPosX, playerPosY, game_angle_z, targetPosX, targetPosY = map(float, audio_array_str.split(','))
-                        player_pos = (playerPosX, playerPosY)
-                        target_pos = (targetPosX, targetPosY)
-                        
-                        # Calculate the relative angle
-                        relative_angle = self.calculate_relative_angle(player_pos, target_pos, game_angle_z)
-
-                        # Normalize the relative angle between -180 and 180
-                        normalized_angle = relative_angle % 360
-                        if normalized_angle > 180:
-                            normalized_angle -= 360  # Adjust angles to be within [-180, 180]
-
-                        # Calculate volume scale based on the normalized angle
-                        if normalized_angle >= -90 and normalized_angle <= 90:  # Front half
-                            # Linear scaling: Full volume at 0 degrees, decreasing to 50% volume at 90 degrees to either side
-                            volume_scale_left = 0.5 + normalized_angle / 90 * 0.5
-                            volume_scale_right = 0.5 - normalized_angle / 90 * 0.5
-                        elif normalized_angle > 90 and normalized_angle < 180:
-                            volume_scale_left = 90 / normalized_angle
-                            volume_scale_right = 1- 90 / normalized_angle
-                        elif normalized_angle > -180 and normalized_angle < -90:
-                            volume_scale_left = 1- 90 / abs(normalized_angle)
-                            volume_scale_right = 90 / abs(normalized_angle)
-                        else:  # failsafe if for some reason an unmanaged number is entered
-                            volume_scale_left = 0.5
-                            volume_scale_right = 0.5
-
-                        # Apply the calculated scale differently to left and right channels based on angle direction
-                        #if normalized_angle >= 0:  # Turning right
-                        #    volume_scale_left = volume_scale
-                        #    volume_scale_right = 1 - abs(normalized_angle) / 90 * 0.5  # Decrease right volume as angle increases
-                        #else:  # Turning left
-                        #    volume_scale_right = volume_scale
-                    #    volume_scale_left = 1 - abs(normalized_angle) / 90 * 0.5  # Decrease left volume as angle decreases
-
-                        # Ensure volumes don't drop below a threshold, for example, 0.1, if you want to keep a minimum volume level
-                        min_volume_threshold = 0.1
-                        volume_scale_left = max(volume_scale_left, min_volume_threshold)
-                        volume_scale_right = max(volume_scale_right, min_volume_threshold)
-
-                        if npc_distance > 0:
-                            distance_factor = max(0, 1 - (npc_distance / 4000))
-                        else:
-                            distance_factor=1
-
-                        # Load the WAV file
-                        sound = pygame.mixer.Sound(wav_file_path)
-                        original_audio_array = pygame.sndarray.array(sound)
-                        
-                        if original_audio_array.ndim == 1:  # Mono sound
-                            # Duplicate the mono data to create a stereo effect
-                            audio_data_stereo = np.stack((original_audio_array, original_audio_array), axis=-1)
-                        else:
-                            audio_data_stereo = original_audio_array
-                        
-                        # Adjust volume for each channel according to angle, distance, and config volume
-                        audio_data_stereo[:, 0] = (audio_data_stereo[:, 0] * volume_scale_left * distance_factor * FO4Volume_scale).astype(np.int16)  # Left channel
-                        audio_data_stereo[:, 1] = (audio_data_stereo[:, 1] * volume_scale_right * distance_factor * FO4Volume_scale).astype(np.int16)  # Right channel
-                        
-                        # Convert back to pygame sound object
-                        adjusted_sound = pygame.sndarray.make_sound(audio_data_stereo)
-                        
-                        # Play the adjusted stereo audio
-                        play_obj = adjusted_sound.play()
-                        
-                        while play_obj.get_busy():  # Wait until playback is done
-                            pygame.time.delay(100)
-                        del play_obj
-                        self.game_state_manager.write_game_info('_mantella_audio_ready', 'false')
-                        break
-
-                    except ValueError:
-                        asyncio.sleep(0.1)
-                        with open(f'{self.root_mod_folder}/_mantella_audio_ready.txt', 'r', encoding='utf-8') as f:
-                            audio_array_str = f.read().strip()
-                            #check if a value is entered in the audio array (necessary to prevent Mantella trying to read an empty file)
-                            if audio_array_str.lower() != 'false' and audio_array_str:
-                                try:
-                                    # Parse the data
-                                    npc_distance, playerPosX, playerPosY, game_angle_z, targetPosX, targetPosY = map(float, audio_array_str.split(','))
-                                    player_pos = (playerPosX, playerPosY)
-                                    target_pos = (targetPosX, targetPosY)
-                                    
-                                    # Calculate the relative angle
-                                    relative_angle = self.calculate_relative_angle(player_pos, target_pos, game_angle_z)
-
-                                    # Normalize the relative angle between -180 and 180
-                                    normalized_angle = relative_angle % 360
-                                    if normalized_angle > 180:
-                                        normalized_angle -= 360  # Adjust angles to be within [-180, 180]
-
-                                    # Calculate volume scale based on the normalized angle
-                                    if normalized_angle >= -90 and normalized_angle <= 90:  # Front half
-                                        # Linear scaling: Full volume at 0 degrees, decreasing to 50% volume at 90 degrees to either side
-                                        volume_scale_left = 0.5 + normalized_angle / 90 * 0.5
-                                        volume_scale_right = 0.5 - normalized_angle / 90 * 0.5
-                                    elif normalized_angle > 90 and normalized_angle < 180:
-                                        volume_scale_left = 90 / normalized_angle
-                                        volume_scale_right = 1- 90 / normalized_angle
-                                    elif normalized_angle > -180 and normalized_angle < -90:
-                                        volume_scale_left = 1- 90 / abs(normalized_angle)
-                                        volume_scale_right = 90 / abs(normalized_angle)
-                                    else:  # failsafe if for some reason an unmanaged number is entered
-                                        volume_scale_left = 0.5
-                                        volume_scale_right = 0.5
-
-                                    # Apply the calculated scale differently to left and right channels based on angle direction
-                                    #if normalized_angle >= 0:  # Turning right
-                                    #    volume_scale_left = volume_scale
-                                    #    volume_scale_right = 1 - abs(normalized_angle) / 90 * 0.5  # Decrease right volume as angle increases
-                                    #else:  # Turning left
-                                    #    volume_scale_right = volume_scale
-                                    #    volume_scale_left = 1 - abs(normalized_angle) / 90 * 0.5  # Decrease left volume as angle decreases
-
-                                    # Ensure volumes don't drop below a threshold, for example, 0.1, if you want to keep a minimum volume level
-                                    min_volume_threshold = 0.1
-                                    volume_scale_left = max(volume_scale_left, min_volume_threshold)
-                                    volume_scale_right = max(volume_scale_right, min_volume_threshold)
-
-                                    if npc_distance > 0:
-                                        distance_factor = max(0, 1 - (npc_distance / 4000))
-                                    else:
-                                        distance_factor=1
-
-                                    # Load the WAV file
-                                    sound = pygame.mixer.Sound(wav_file_path)
-                                    original_audio_array = pygame.sndarray.array(sound)
-                                    
-                                    if original_audio_array.ndim == 1:  # Mono sound
-                                        # Duplicate the mono data to create a stereo effect
-                                        audio_data_stereo = np.stack((original_audio_array, original_audio_array), axis=-1)
-                                    else:
-                                        audio_data_stereo = original_audio_array
-                                    
-                                    # Adjust volume for each channel according to angle, distance, and config volume
-                                    audio_data_stereo[:, 0] = (audio_data_stereo[:, 0] * volume_scale_left * distance_factor * FO4Volume_scale).astype(np.int16)  # Left channel
-                                    audio_data_stereo[:, 1] = (audio_data_stereo[:, 1] * volume_scale_right * distance_factor * FO4Volume_scale).astype(np.int16)  # Right channel
-                                    
-                                    # Convert back to pygame sound object
-                                    adjusted_sound = pygame.sndarray.make_sound(audio_data_stereo)
-                                    
-                                    # Play the adjusted stereo audio
-                                    play_obj = adjusted_sound.play()
-                                    
-                                    while play_obj.get_busy():  # Wait until playback is done
-                                        pygame.time.delay(100)
-                                    del play_obj
-                                    self.game_state_manager.write_game_info('_mantella_audio_ready', 'false')
-                                    break
-                                except ValueError:
-                                    logging.error("Error processing audio array from _mantella_audio_ready.txt")
-                                    break
-
-    def convert_game_angle_to_trig_angle(self, game_angle):
-        #Used for Mantella Fallout to play directional audio
-        """
-        Convert the game's angle to a trigonometric angle.
-        
-        Parameters:
-        - game_angle: The angle in degrees as used in the game.
-        
-        Returns:
-        - A float representing the angle in degrees, adjusted for standard trigonometry.
-        """
-        if game_angle < 90:
-            return 90 - game_angle
-        else:
-            return 450 - game_angle
-
-    def calculate_relative_angle(self, player_pos, target_pos, game_angle_z):
-         #Used for Mantella Fallout to play directional audio
-        """
-        Calculate the direction the player is facing relative to the target, taking into account
-        the game's unique angle system.
-        
-        Parameters:
-        - player_pos: A tuple (x, y) representing the player's position.
-        - target_pos: A tuple (x, y) representing the target's position.
-        - game_angle_z: The angle (in degrees) the player is facing, according to the game's system.
-        
-        Returns:
-        - The angle (in degrees) from the player's perspective to the target, where:
-            0 = facing towards the target,
-            90 = facing left of the target,
-            270 = facing right of the target,
-            180 = facing away from the target.
-        """
-        # Convert game angle to trigonometric angle
-        trig_angle_z = self.convert_game_angle_to_trig_angle(game_angle_z)
-        
-        # Calculate vector from player to target
-        vector_to_target = (target_pos[0] - player_pos[0], target_pos[1] - player_pos[1])
-        
-        # Calculate absolute angle of the vector in degrees
-        absolute_angle_to_target = math.degrees(math.atan2(vector_to_target[1], vector_to_target[0]))
-        
-        # Normalize the trigonometric angle
-        normalized_trig_angle = trig_angle_z % 360
-        
-        # Calculate relative angle
-        relative_angle = (absolute_angle_to_target - normalized_trig_angle) % 360
-        
-        # Adjust relative angle to follow the given convention
-        if relative_angle > 180:
-            relative_angle -= 360  # Adjust for angles greater than 180 to get the shortest rotation direction
-        
-        return relative_angle
-
-    @utils.time_it
-    def remove_files_from_voice_folders(self):
-        for sub_folder in os.listdir(self.mod_folder):
-            try:
-               #if the game is Fallout 4 only delete the lip file
-                if self.game != "Fallout4" and self.game != "Fallout4VR": 
-                    os.remove(f"{self.mod_folder}/{sub_folder}/{self.wav_file}")
-
-                os.remove(f"{self.mod_folder}/{sub_folder}/{self.lip_file}")
-
-            except:
-                continue
-
-
-    async def send_audio_to_external_software(self, queue_output):
-        logging.debug(f"Dialogue to play: {queue_output[0]}")
-        self.save_files_to_voice_folders(queue_output)
-        
-        
-        # Remove the played audio file
-        #os.remove(audio_file)
-
-        # Remove the played audio file
-        #os.remove(audio_file)
-
-    async def send_response(self, sentence_queue: asyncio.Queue[tuple[str,str]|None], event: asyncio.Event):
-        """Send response from sentence queue generated by `process_response()`"""
-
-        while True:
-            queue_output = await sentence_queue.get()
-            if queue_output is None:
-                logging.info('End of sentences')
-                break
-
-            # send the audio file to the external software and wait for it to finish playing
-            await self.send_audio_to_external_software(queue_output)
-            event.set()
-
-            #if Fallout4 is running the audio will be sync by checking if say line is set to false because the Mantella can internally check if an audio file has finished playing
-            if self.game =="Fallout4" or self.game == "Fallout4VR":
-                with open(f'{self.root_mod_folder}/_mantella_actor_count.txt', 'r', encoding='utf-8') as f:
-                        mantellaactorcount = f.read().strip() 
-                # Outer loop to continuously check the files
-                while True:
-                    all_false = True  # Flag to check if all files have 'false'
-
-                    # Iterate through the number of files indicated by mantellaactorcount
-                    for i in range(1, int(mantellaactorcount) + 1):
-                        file_name = f'{self.root_mod_folder}/_mantella_say_line'
-                        if i != 1:
-                            file_name += f'_{i}'  # Append the file number for files 2 and above
-                        file_name += '.txt'
-
-                        with open(file_name, 'r', encoding='utf-8') as f:
-                            content = f.read().strip()
-                            if content.lower() != 'false':
-                                all_false = False  # Set the flag to False if any file is not 'false'
-                                break  # Break the for loop and continue the while loop
-
-                    if all_false:
-                        break  # Break the outer loop if all files are 'false'
-
-                    # Wait for a short period before checking the files again
-                    await asyncio.sleep(0.1)  # Adjust the sleep duration as needed
-
-            #if Skyrim's running then estimate audio duration to sync lip files
-            else:
-                audio_duration = await self.get_audio_duration(queue_output[0])
-                # wait for the audio playback to complete before getting the next file
-                logging.info(f"Waiting {int(round(audio_duration,4))} seconds...")
-                await asyncio.sleep(audio_duration)
-
-    def clean_sentence(self, sentence):
-        def remove_as_a(sentence):
->>>>>>> 51117565
             """Remove 'As an XYZ,' from beginning of sentence"""
             if sentence.startswith('As a'):
                 if ', ' in sentence:
@@ -545,7 +171,6 @@
     async def process_response(self, active_character: Character, blocking_queue: sentence_queue, messages : message_thread, characters: Characters, actions: list[action]):
         """Stream response from LLM one sentence at a time"""
 
-<<<<<<< HEAD
         try:
             sentence = ''
             remaining_content = ''
@@ -559,28 +184,12 @@
             while True:
                 try:
                     start_time = time.time()
-                    async for content in self.__client.streaming_call(messages= messages):
+                    async for content in self.__client.streaming_call(messages=messages, is_multi_npc=characters.contains_multiple_npcs):
                         if self.__stop_generation:
                             break
                         if not content:
                             continue
 
-=======
-        sentence = ''
-        remaining_content = ''
-        full_reply = ''
-        num_sentences = 0
-        cumulative_sentence_bool = False
-        #Added from xTTS implementation
-        accumulated_sentence = ''
-        current_action = ''
-        
-        while True:
-            try:
-                start_time = time.time()
-                async for content in self.__client.streaming_call(messages=messages, num_characters=characters.active_character_count()):
-                    if content is not None:
->>>>>>> 51117565
                         sentence += content
                         # Check for the last occurrence of sentence-ending punctuation
                         last_punctuation = max(sentence.rfind(p) for p in self.__end_of_sentence_chars)
@@ -607,29 +216,10 @@
                                     parts = content_edit.split(':', 1)
                                     keyword_extraction = parts[0].strip()
                                     current_sentence = parts[1].strip() if len(parts) > 1 else ''
-<<<<<<< HEAD
                                     # if LLM is switching character
                                     # Find the first character whose name starts with keyword_extraction
                                     if keyword_extraction == "Player":
                                         logging.log(28, f"Stopped LLM from speaking on behalf of the player")
-=======
-
-                                    # Store the extracted action or character switch in current_action
-                                    current_action = f" {keyword_extraction}: "
-
-                                    # if LLM is switching character
-                                    # Find the first character whose name starts with keyword_extraction
-                                    matching_character_key = next((key for key in characters.get_all_names() if key.startswith(keyword_extraction)), None)
-                                    if matching_character_key:
-                                        logging.info(f"Switched to {matching_character_key}")
-                                        self.active_character = characters.get_character_by_name(matching_character_key)
-
-                                        # Find the index of the matching character
-                                        self.character_num = characters.get_all_names().index(matching_character_key)
-
-                                    elif keyword_extraction == self.player_name:
-                                        logging.info(f"Stopped LLM from speaking on behalf of the player")
->>>>>>> 51117565
                                         break
                                     character_switched_to: Character | None = self.__character_switched_to(keyword_extraction, characters)
                                     if character_switched_to:
@@ -639,13 +229,14 @@
                                         else:
                                             logging.log(28, f"Switched to {character_switched_to.name}")
                                             active_character = character_switched_to
+                                            full_reply += f"{keyword_extraction}: "
                                             self.__tts.change_voice(active_character.tts_voice_model)
                                     else:
                                         action_to_take: action | None = self.__matching_action_keyword(keyword_extraction, actions)
                                         if action_to_take:
                                             logging.log(28, action_to_take.info_text)
                                             actions_in_sentence.append(action_to_take)
-                                            full_reply += sentence
+                                            full_reply += f"{keyword_extraction}: "
                                             sentence = remaining_content
 
                             # Accumulate sentences if less than X words
@@ -693,7 +284,6 @@
                                 if (num_sentences >= self.max_response_sentences and characters.contains_player_character()):
                                     break
 
-<<<<<<< HEAD
                     break
                 except Exception as e:
                     logging.error(f"LLM API Error: {e}")                    
@@ -710,111 +300,28 @@
             if accumulated_sentence:
                 # Generate the audio and return the audio file path
                 try:
-                    #Added from xTTS implementation
+                    #Added from XTTS implementation
                     new_sentence = self.generate_sentence(' ' + accumulated_sentence + ' ', active_character)
                     blocking_queue.put(new_sentence)
                     full_reply += accumulated_sentence
                     accumulated_sentence = ''
                 except Exception as e:
                     accumulated_sentence = ''
-                    logging.error(f"xVASynth Error: {e}")
+                    logging.error(f"TTS Error: {e}")
 
             # Mark the end of the response
             # await sentence_queue.put(None)
         except Exception as e:
-            logging.error(f"LLM API Error: {e}")
+            if (hasattr(e, 'code')) and (e.code in [401, 'invalid_api_key']): # incorrect API key
+                logging.error(f"Invalid API key. Please ensure you have selected the right model for your service (OpenAI / OpenRouter) via the 'model' setting in MantellaSoftware/config.ini. If you are instead trying to connect to a local model, please ensure the service is running.")
+            elif isinstance(e, UnboundLocalError):
+                logging.error('No voice file generated for voice line. Please check your TTS service for errors. The reason for this error is often because a voice model could not be found.')
+            else:
+                logging.error(f"LLM API Error: {e}")
         finally:
-            logging.log(23, f"Full response saved ({self.__client.calculate_tokens_from_text(full_reply)} tokens): {full_reply}")
+            logging.log(23, f"Full response saved ({self.__client.calculate_tokens_from_text(full_reply)} tokens): {full_reply.strip()}")
             blocking_queue.is_more_to_come = False
             # This sentence is required to make sure there is one in case the game is already waiting for it
             # before the ChatManager realises there is not another message coming from the LLM
             blocking_queue.put(mantella_sentence(active_character,"","",0, True))
-            self.__is_generating = False
-=======
-                                if self.active_character:
-                                    # Generate the audio and return the audio file path
-                                    try:
-                                        audio_file = self.__tts.synthesize(self.active_character.voice_model, ' ' + sentence + ' ', self.active_character.in_game_voice_model, self.active_character.csv_in_game_voice_model, self.active_character.voice_accent, self.active_character.is_in_combat, self.active_character.advanced_voice_model)
-                                    except Exception as e:
-                                        logging.error(f"TTS Error: {e}")
-
-                                    # Put the audio file path in the sentence_queue
-                                    await sentence_queue.put([audio_file, sentence])
-
-                                    # Append current_action to full_reply before appending the accumulated sentence
-                                    if current_action != '':
-                                        full_reply += current_action + sentence.lstrip()
-                                        current_action = ''  # Clear current_action after appending it to full_reply
-                                    else:
-                                        full_reply += sentence
-                                    
-                                    num_sentences += 1
-                                    if cumulative_sentence_bool == True:
-                                        sentence = current_sentence + remaining_content
-                                        cumulative_sentence_bool = False
-                                    else:
-                                        sentence = remaining_content
-                                    remaining_content = ''
-
-                                    # clear the event for the next iteration
-                                    event.clear()
-                                    # wait for the event to be set before generating the next line
-                                    await event.wait()
-
-                                    end_conversation = self.game_state_manager.load_data_when_available('_mantella_end_conversation', '')
-                                    radiant_dialogue_update = self.game_state_manager.load_data_when_available('_mantella_radiant_dialogue', '')
-                                    # stop processing LLM response if:
-                                    # max_response_sentences reached (and the conversation isn't radiant / multi-NPC)
-                                    # conversation has switched from radiant to multi NPC (this allows the player to "interrupt" radiant dialogue and include themselves in the conversation)
-                                    # the conversation has ended
-                                    if ((num_sentences >= self.max_response_sentences) and (characters.active_character_count() == 1)) or ((radiant_dialogue == True) and (radiant_dialogue_update.lower() == 'false')) or (end_conversation.lower() == 'true'):
-                                        break
-                break
-            except Exception as e:
-                if (hasattr(e, 'code')) and (e.code in [401, 'invalid_api_key']): # incorrect API key
-                    logging.error(f"Invalid API key. Please ensure you have selected the right model for your service (OpenAI / OpenRouter) via the 'model' setting in MantellaSoftware/config.ini. If you are instead trying to connect to a local model, please ensure the service is running.")
-                elif isinstance(e, UnboundLocalError):
-                    logging.error('No voice file generated for voice line. Please check your TTS service for errors. The reason for this error is often because a voice model could not be found.')
-                else:
-                    logging.error(f"LLM API Error: {e}")
-                error_response = "I can't find the right words at the moment."
-                self.play_sentence_ingame(error_response, self.active_character)
-                # audio_file = self.__tts.synthesize(self.active_character.voice_model, None, error_response)
-                # self.save_files_to_voice_folders([audio_file, error_response])
-                logging.log(self.loglevel, 'Retrying connection to API...')
-                time.sleep(5)
-
-        #Added from xTTS implementation
-        # Check if there is any accumulated sentence at the end
-        if accumulated_sentence:
-            # Generate the audio and return the audio file path
-            try:
-                #Added from xTTS implementation
-                audio_file = self.__tts.synthesize(self.active_character.voice_model, ' ' + accumulated_sentence + ' ', self.active_character.in_game_voice_model, self.active_character.csv_in_game_voice_model, self.active_character.voice_accent, self.active_character.is_in_combat, self.active_character.advanced_voice_model)
-                await sentence_queue.put([audio_file, accumulated_sentence])
-                
-                # Append current_action to full_reply before appending the accumulated sentence
-                if current_action != '':
-                    full_reply += current_action + accumulated_sentence.lstrip()
-                    current_action = ''  # Clear current_action after appending it to full_reply
-                else:
-                    full_reply += accumulated_sentence
-                
-                accumulated_sentence = ''
-                # clear the event for the next iteration
-                event.clear()
-                # wait for the event to be set before generating the next line
-                await event.wait()
-                end_conversation = self.game_state_manager.load_data_when_available('_mantella_end_conversation', '')
-                radiant_dialogue_update = self.game_state_manager.load_data_when_available('_mantella_radiant_dialogue', '')
-            except Exception as e:
-                accumulated_sentence = ''
-                logging.error(f"xVASynth Error: {e}")
-        # Mark the end of the response
-        await sentence_queue.put(None)
-
-        messages.add_message(assistant_message(full_reply.strip(), characters.get_all_names()))
-        logging.log(23, f"Full response saved ({self.__client.calculate_tokens_from_text(full_reply)} tokens): {full_reply.strip()}")
-
-        return messages
->>>>>>> 51117565
+            self.__is_generating = False