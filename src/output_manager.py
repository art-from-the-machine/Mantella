--- conflicted
+++ resolved
@@ -197,17 +197,11 @@
                             continue
                         
                         sentence += content
-<<<<<<< HEAD
                         # Check for the last occurrence of sentence-ending punctuation within first 150 chars
                         last_punctuation = max(sentence.rfind(p,0, 148) for p in self.__end_of_sentence_chars)
                         
-                        if last_punctuation != -1:
-=======
-                        # Check for the last occurrence of sentence-ending punctuation
-                        last_punctuation = max(sentence.rfind(p) for p in self.__end_of_sentence_chars)
                         asterisks_count = sentence.count('*')
                         if (last_punctuation != -1) and (asterisks_count % 2 == 0):
->>>>>>> 1eba58ab
                             # Split the sentence at the last punctuation mark
                             remaining_content = sentence[last_punctuation + 1:]
                             # if sentence is contained in bracket or asterisk, include the bracket / asterisk
