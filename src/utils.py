--- conflicted
+++ resolved
@@ -22,18 +22,14 @@
     # Remove all punctuation from the sentence
     text_cleaned = text.translate(str.maketrans('', '', string.punctuation))
     # Remove any extra whitespace
-<<<<<<< HEAD
-    text_cleaned = re.sub('\\s+', ' ', text_cleaned).strip()
-=======
     text_cleaned = remove_extra_whitespace(text_cleaned)
->>>>>>> 1eba58ab
     text_cleaned = text_cleaned.lower()
 
     return text_cleaned
 
 
 def remove_extra_whitespace(text):
-    return re.sub('\s+', ' ', text).strip()
+    return re.sub('\\s+', ' ', text).strip()
 
 
 def remove_trailing_number(s):
