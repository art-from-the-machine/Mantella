--- conflicted
+++ resolved
@@ -28,10 +28,10 @@
     def transform_to_text(messages: list[message]) -> str:
         result = ""
         for m in messages:
-            original_is_multi = m.Is_multi_npc_message
-            m.Is_multi_npc_message = True
+            original_is_multi = m.is_multi_npc_message
+            m.is_multi_npc_message = True
             result += f"{m.get_formatted_content()}\n"
-            m.Is_multi_npc_message = original_is_multi
+            m.is_multi_npc_message = original_is_multi
         return result
     
     @staticmethod
@@ -85,13 +85,8 @@
         for message in self.__messages:
             if isinstance(message, (assistant_message, user_message)):
                 if include_system_generated_messages:
-<<<<<<< HEAD
-                    result.append(deepcopy(message)) #ToDo: Once assistant_message uses Character instead of str, this needs to be improved, don't want deepcopies of Character
-                elif not message.Is_system_generated_message:
-=======
                     result.append(deepcopy(message)) # TODO: Once assistant_message uses Character instead of str, this needs to be improved, don't want deepcopies of Character
                 elif not message.is_system_generated_message:
->>>>>>> feafc691
                     result.append(deepcopy(message))
         return result
     
@@ -112,27 +107,15 @@
         """
         last_assistant_message = self.get_last_assistant_message()
         if last_assistant_message:
-<<<<<<< HEAD
-            last_assistant_message.Text += text_to_append
-=======
             last_assistant_message.text += text_to_append
->>>>>>> feafc691
 
     def modify_messages(self, new_prompt: str, multi_npc_conversation: bool, remove_system_flagged_messages: bool = False):
         if len(self.__messages) > 0 and isinstance(self.__messages[0], system_message):
             messages_to_remove: list[message] = []
-<<<<<<< HEAD
-            self.__messages[0].Text = new_prompt
-=======
             self.__messages[0].text = new_prompt
->>>>>>> feafc691
             for m in self.__messages:
-                if m.Is_system_generated_message and remove_system_flagged_messages and not isinstance(m, system_message):
+                if m.is_system_generated_message and remove_system_flagged_messages and not isinstance(m, system_message):
                     messages_to_remove.append(m)
-<<<<<<< HEAD
-                m.Is_multi_npc_message = multi_npc_conversation
-=======
                 m.is_multi_npc_message = multi_npc_conversation
->>>>>>> feafc691
             for m in messages_to_remove:
                 self.__messages.remove(m)