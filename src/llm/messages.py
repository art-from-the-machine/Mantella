from abc import ABC, abstractmethod
from openai.types.chat import ChatCompletionMessageParam
from src.character_manager import Character

from src.llm.sentence import sentence

class message(ABC):
    """Base class for messages 
    """
    def __init__(self, text: str, is_system_generated_message: bool = False):
        self.__text: str = text
        self.__is_multi_npc_message: bool = False
        self.__is_system_generated_message = is_system_generated_message

    @property
    def Text(self) -> str:
        return self.__text
    
    @Text.setter
    def Text(self, text: str):
        self.__text = text

    @property
    def Is_multi_npc_message(self) -> bool:
        return self.__is_multi_npc_message
    
    @Is_multi_npc_message.setter
    def Is_multi_npc_message(self, is_multi_npc_message: bool):
        self.__is_multi_npc_message = is_multi_npc_message

    @property
    def Is_system_generated_message(self) -> bool:
        return self.__is_system_generated_message
    
    @Is_system_generated_message.setter
    def Is_system_generated_message(self, is_system_generated_message: bool):
        self.__is_system_generated_message = is_system_generated_message

    @abstractmethod
    def get_openai_message(self) -> ChatCompletionMessageParam:
        """Returns the message in form of an appropriately formatted openai.types.chat.ChatCompletionMessageParam

        Returns:
            ChatCompletionMessageParam: The message ready to be passed to an openai chat.completions call
        """
        pass

    @abstractmethod
    def get_formatted_content(self) -> str:
        pass
    
    @abstractmethod
    def get_dict_formatted_string(self) -> str:
        pass

class system_message(message):
    """A message with the role 'system'. Usually used as the initial main prompt of an exchange with the LLM
    """

    def __init__(self, prompt: str):
        super().__init__(prompt, True)

    def get_formatted_content(self) -> str:
        return self.Text

    def get_openai_message(self) -> ChatCompletionMessageParam:
        return {"role":"system", "content": self.get_formatted_content(),}
    
    def get_dict_formatted_string(self) -> str:
        dictionary = {"role":"system", "content": self.get_formatted_content(),}
        return f"{dictionary}"
        
class assistant_message(message):
    """An assistant message containing the response of an LLM to a request.
    Automatically appends the character name in front of the text if provided and if there is only one active_assistant_character
    """
    def __init__(self, is_system_generated_message: bool = False):
        super().__init__("", is_system_generated_message)
        self.__sentences: list[sentence] = []
    
    def add_sentence(self, new_sentence: sentence):
        self.__sentences.append(new_sentence)

    def get_formatted_content(self) -> str:
        if len(self.__sentences) < 1:
            return ""
        
        result = ""
        lastActor: Character | None = None
        for sentence in self.__sentences: 
<<<<<<< HEAD
            if self.Is_multi_npc_message and lastActor != sentence.Speaker:
                lastActor = sentence.Speaker
                result += "\n" + lastActor.Name +': '+ sentence.Sentence
            else:
                result += sentence.Sentence
=======
            if self.is_multi_npc_message and lastActor != sentence.speaker:
                lastActor = sentence.speaker
                result += "\n" + lastActor.name +': '+ sentence.sentence
            else:
                result += sentence.sentence
>>>>>>> feafc691
        return result

    def get_openai_message(self) -> ChatCompletionMessageParam:
        return {"role":"assistant", "content": self.get_formatted_content(),}
    
    def get_dict_formatted_string(self) -> str:
        dictionary = {"role":"assistant", "content": self.get_formatted_content(),}
        return f"{dictionary}"

class user_message(message):
    """A user message sent to the LLM. Contains the text from the player and optionally it's name.
    Ingame Events can be added as a list[str]. Each ingame event will be placed before the text of the player in asterisks 
    """
    def __init__(self, text: str, player_character_name: str = "", is_system_generated_message: bool = False):
        super().__init__(text, is_system_generated_message)
        self.__player_character_name: str = player_character_name
        self.__ingame_events: list[str] = []
        self.__time: tuple[str,str] | None = None

    def get_formatted_content(self) -> str:
        result = ""
        result += self.get_ingame_events_text()
        if self.__time:
            result += f"*The time is {self.__time[0]} {self.__time[1]}.*\n"
        if self.Is_multi_npc_message:
            result += f"{self.__player_character_name}: "
        result += f"{self.Text}"
        return result
    
    def get_openai_message(self) -> ChatCompletionMessageParam:
        return {"role":"user", "content": self.get_formatted_content(),}
    
    def get_dict_formatted_string(self) -> str:
        dictionary = {"role":"user", "content": self.get_formatted_content(),}
        return f"{dictionary}"

    def add_event(self, events: list[str]):
        for event in events:
            self.__ingame_events.append(event)
    
    def count_ingame_events(self) -> int:
        return len(self.__ingame_events)
    
    def get_ingame_events_text(self) -> str:
        result = ""
        for event in self.__ingame_events:
            result += f"*{event}*\n"
        return result
    
    def set_ingame_time(self, time: str, time_group: str):
        self.__time = time, time_group<|MERGE_RESOLUTION|>--- conflicted
+++ resolved
@@ -13,27 +13,27 @@
         self.__is_system_generated_message = is_system_generated_message
 
     @property
-    def Text(self) -> str:
+    def text(self) -> str:
         return self.__text
     
-    @Text.setter
-    def Text(self, text: str):
+    @text.setter
+    def text(self, text: str):
         self.__text = text
 
     @property
-    def Is_multi_npc_message(self) -> bool:
+    def is_multi_npc_message(self) -> bool:
         return self.__is_multi_npc_message
     
-    @Is_multi_npc_message.setter
-    def Is_multi_npc_message(self, is_multi_npc_message: bool):
+    @is_multi_npc_message.setter
+    def is_multi_npc_message(self, is_multi_npc_message: bool):
         self.__is_multi_npc_message = is_multi_npc_message
 
     @property
-    def Is_system_generated_message(self) -> bool:
+    def is_system_generated_message(self) -> bool:
         return self.__is_system_generated_message
     
-    @Is_system_generated_message.setter
-    def Is_system_generated_message(self, is_system_generated_message: bool):
+    @is_system_generated_message.setter
+    def is_system_generated_message(self, is_system_generated_message: bool):
         self.__is_system_generated_message = is_system_generated_message
 
     @abstractmethod
@@ -88,19 +88,11 @@
         result = ""
         lastActor: Character | None = None
         for sentence in self.__sentences: 
-<<<<<<< HEAD
-            if self.Is_multi_npc_message and lastActor != sentence.Speaker:
-                lastActor = sentence.Speaker
-                result += "\n" + lastActor.Name +': '+ sentence.Sentence
-            else:
-                result += sentence.Sentence
-=======
             if self.is_multi_npc_message and lastActor != sentence.speaker:
                 lastActor = sentence.speaker
                 result += "\n" + lastActor.name +': '+ sentence.sentence
             else:
                 result += sentence.sentence
->>>>>>> feafc691
         return result
 
     def get_openai_message(self) -> ChatCompletionMessageParam:
@@ -125,7 +117,7 @@
         result += self.get_ingame_events_text()
         if self.__time:
             result += f"*The time is {self.__time[0]} {self.__time[1]}.*\n"
-        if self.Is_multi_npc_message:
+        if self.is_multi_npc_message:
             result += f"{self.__player_character_name}: "
         result += f"{self.Text}"
         return result
