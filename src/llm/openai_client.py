from threading import Lock
import src.utils as utils
from typing import AsyncGenerator, List
from openai import APIConnectionError, BadRequestError, OpenAI, AsyncOpenAI, RateLimitError
import logging
import time
import tiktoken
import requests
from src.llm.message_thread import message_thread
from src.llm.messages import message, image_message
from src.config.config_loader import ConfigLoader
from src.image.image_manager import ImageManager
import os
from pathlib import Path

        
class LLMModelList:            
    def __init__(self, available_models: list[tuple[str, str]], default_model: str, allows_manual_model_input: bool) -> None:
        self.__available_models = available_models
        self.__default_model = default_model
        self.__allows_manual_model_input = allows_manual_model_input

    @property
    def available_models(self) -> list[tuple[str, str]]:
        return self.__available_models

    @property
    def default_model(self) -> str:
        return self.__default_model
    
    @property
    def allows_manual_model_input(self) -> bool:
        return self.__allows_manual_model_input
    
    def is_model_in_list(self, model: str) -> bool:
        if self.__allows_manual_model_input:
            return True
        for model_in_list in self.__available_models:
            if model_in_list[1] == model:
                return True
        return False

class openai_client:
    """Joint setup for sync and async access to the LLMs
    """
<<<<<<< HEAD
    def __init__(self, config: ConfigLoader, secret_key_file: str, skip_api_setup: bool = False) -> None:
        self._endpoints = {
            'openai': 'none', # don't set an endpoint, just use the OpenAI default
            'openrouter': 'https://openrouter.ai/api/v1',
            'kobold': 'http://127.0.0.1:5001/v1',
            'textgenwebui': 'http://127.0.0.1:5000/v1',
        }
        self._endpoint = self._endpoints['openai']
        self._api_key = None
        self._local = None

        if not skip_api_setup:
            self._set_llm_api_and_key(config.game,config.llm, config.llm_api, self._endpoints, secret_key_file)
            self._base_url: str | None = self._endpoint if self._endpoint != 'none' else None
            self._stop: str | List[str] = config.stop
            self._temperature: float = config.temperature
            self._top_p: float = config.top_p
            self._frequency_penalty: float = config.frequency_penalty
            self._max_tokens: int = config.max_tokens
            self._model_name: str = config.llm
            self._token_limit: int = self._get_token_limit(config.llm, config.custom_token_count, self._is_local)
            
        self.TOKEN_LIMIT_PERCENT = 0.45 # TODO: review this variable
        referer = "https://art-from-the-machine.github.io/Mantella/"
        xtitle = "Mantella"
        self._header: dict[str, str] = {"HTTP-Referer": referer, "X-Title": xtitle, }

        chosenmodel = config.llm
        # if using an alternative API, use encoding for GPT-3.5 by default
        # NOTE: this encoding may not be the same for all models, leading to incorrect token counts
        #       this can lead to the token limit of the given model being overrun
        if self._endpoint != 'none':
            chosenmodel = 'gpt-3.5-turbo'
        try:
            self._encoding = tiktoken.encoding_for_model(chosenmodel)
        except:
            try:
                chosenmodel = 'gpt-3.5-turbo'
                self._encoding = tiktoken.encoding_for_model(chosenmodel)
            except:
                logging.error('Error loading model. If you are using an alternative to OpenAI, please find the setting `llm_api` in MantellaSoftware/config.ini and follow the instructions to change this setting')
                raise
       
    @staticmethod
    def _auto_resolve_endpoint(model_name, endpoints):
        # attempt connection to Kobold
        try:
            response = requests.get(endpoints['kobold'])
            if response.status_code == 200:
                return endpoints['kobold']
        except requests.RequestException:
            # attempt connection to textgenwebui
            try:
                response = requests.get(endpoints['textgenwebui'] + '/models')
                if response.status_code == 200:
                    return endpoints['textgenwebui']
            except requests.RequestException:
                pass
        
        # OpenRouter model names always have slashes (/), whereas OpenAI model names never have slashes
        # if this assumption changes, then this code will be inaccurate
        if '/' in model_name:
            return endpoints['openrouter']
        else:
            return endpoints['openai']
        
        
    def _set_llm_api_and_key(self, current_game,llm, llm_api, endpoints, secret_key_file):
        cleaned_llm_api = llm_api.strip().lower().replace(' ', '')
        if cleaned_llm_api == 'auto':
            self._endpoint = self._auto_resolve_endpoint(llm, endpoints)
        elif cleaned_llm_api == 'openai':
            self._endpoint = endpoints['openai']
            logging.info(f"Running LLM with OpenAI")
        elif cleaned_llm_api == 'openrouter':
            self._endpoint = endpoints['openrouter']
            logging.info(f"Running LLM with OpenRouter")
        elif cleaned_llm_api in ['kobold','koboldcpp']:
            self._endpoint = endpoints['kobold']
            logging.info(f"Running LLM with koboldcpp")
        elif cleaned_llm_api in ['textgenwebui','text-gen-web-ui','textgenerationwebui','text-generation-web-ui']:
            self._endpoint = endpoints['textgenwebui']
            logging.info(f"Running LLM with Text generation web UI")
        else: # if endpoint isn't named, assume it is a direct URL
            self._endpoint = llm_api
=======
    api_token_limits = {}
    tiktoken_cache_dir = "data"
    os.environ["TIKTOKEN_CACHE_DIR"] = tiktoken_cache_dir

    @utils.time_it
    def __init__(self, config: ConfigLoader, secret_key_file: str) -> None:
        self.__generation_lock: Lock = Lock()

        endpoint = self.__get_endpoint(config.llm_api)
>>>>>>> df7bc818

        if (self._endpoint == 'none') or ("https" in self.endpoint):
            #cloud LLM
<<<<<<< HEAD
            self._is_local: bool = False
            with open(secret_key_file, 'r') as f:
                self._api_key: str = f.readline().strip()

            if not self._api_key:
                game_installation_page = 'https://art-from-the-machine.github.io/Mantella/pages/installation.html#language-models-llms'
                if 'Fallout4' in current_game:
                    game_installation_page = 'https://art-from-the-machine.github.io/Mantella/pages/installation_fallout4.html#language-models-llms'

                logging.error(f'''No secret key found in MantellaSoftware/GPT_SECRET_KEY.txt.
Please create a secret key and paste it in your Mantella mod folder's SKSE/Plugins/MantellaSoftware/GPT_SECRET_KEY.txt file.
If you are using OpenRouter (default), you can create a secret key in Account -> Keys once you have created an account: https://openrouter.ai/
If using OpenAI, see here on how to create a secret key: https://help.openai.com/en/articles/4936850-where-do-i-find-my-openai-api-key
If you are running a model locally, please ensure the service (Kobold / Text generation web UI) is running.
For more information, see here: 
{game_installation_page}''')
                input("Press create a secret key and restart your game.")

            if llm == 'undi95/toppy-m-7b:free':
                logging.log(24, "Running Mantella with default LLM 'undi95/toppy-m-7b:free' (OpenRouter). For higher quality responses, better NPC memories, and more performant multi-NPC conversations, consider changing this model via the `model` setting in MantellaSoftware/config.ini")
            else:
                logging.log(23, f"Running Mantella with '{llm}'. The language model can be changed in MantellaSoftware/config.ini")
=======
            self.__is_local: bool = False
            self.__api_key = self.get_secret_key(secret_key_file)
            logging.log(23, f"Running Mantella with '{config.llm}'. The language model can be changed in MantellaSoftware/config.ini")
>>>>>>> df7bc818
        else:
            #local LLM
            self._is_local: bool = True
            self._api_key: str = 'abc123'
            logging.info(f"Running Mantella with local language model")

<<<<<<< HEAD
    @property
    def endpoints(self) -> dict:
        """Available endpoints"""
        return self._endpoints

    @property
    def endpoint(self) -> str:
        """Available endpoint"""
        return self._endpoint        
=======
        self.TOKEN_LIMIT_PERCENT = 0.45 # TODO: review this variable
        self.__base_url: str | None = endpoint if endpoint != 'none' else None
        self.__stop: str | List[str] = config.stop
        self.__temperature: float = config.temperature
        self.__top_p: float = config.top_p
        self.__frequency_penalty: float = config.frequency_penalty
        self.__max_tokens: int = config.max_tokens
        self.__model_name: str = config.llm
        self.__token_limit: int = self.__get_token_limit(config.llm, config.custom_token_count, self.__is_local)
        referer = "https://art-from-the-machine.github.io/Mantella/"
        xtitle = "Mantella"
        self.__header: dict[str, str] = {"HTTP-Referer": referer, "X-Title": xtitle, }
        self.__startup_async_client = self.generate_async_client() # initialize first client in advance of sending first LLM request to save time
        self.__encoding = self.__get_model_encoding(endpoint, config.llm)

        self.__vision_enabled = config.vision_enabled
        if self.__vision_enabled:
            self.__image_manager = ImageManager(config.game, 
                                                config.save_folder, 
                                                config.save_screenshot, 
                                                config.image_quality, 
                                                config.low_resolution_mode, 
                                                config.resize_method, 
                                                config.capture_offset)
>>>>>>> df7bc818
    
    @property
    def token_limit(self) -> int:
        """The token limit of the model
        """
        return self._token_limit
    
    @property
    def model_name(self) -> str:
        """The name of the model
        """
        return self._model_name
    
    @property
    def is_local(self) -> bool:
        """Is the model run locally?
        """
        return self._is_local
    
    @property
    def api_key(self) -> str:
        """The secret key
        """
        return self._api_key
    
    @utils.time_it
    def generate_async_client(self) -> AsyncOpenAI:
        """Generates a new AsyncOpenAI client already setup to be used right away.
        Close the client after usage using 'await client.close()'

        The client needs to be closed after every call (and a new one created for the next call) to avoid connection issues

        Use :func:`~openai_client.openai_client.streaming_call` for a normal streaming call to the LLM

        Returns:
            AsyncOpenAI: The new async client object
        """
        if self._base_url:
            return AsyncOpenAI(api_key=self._api_key, base_url=self._base_url, default_headers=self._header)
        else:
            return AsyncOpenAI(api_key=self._api_key, default_headers=self._header)

    @utils.time_it
    def generate_sync_client(self) -> OpenAI:
        """Generates a new OpenAI client already setup to be used right away.
        Close the client after usage using 'client.close()'

        Use :func:`~openai_client.openai_client.request_call` for a normal call to the LLM

        Returns:
            OpenAI: The new sync client object
        """
        if self._base_url:
            return OpenAI(api_key=self._api_key, base_url=self._base_url, default_headers=self._header)
        else:
            return OpenAI(api_key=self._api_key, default_headers=self._header)
    
    @utils.time_it
    async def streaming_call(self, messages: message_thread, is_multi_npc: bool) -> AsyncGenerator[str | None, None]:
        """A standard streaming call to the LLM. Forwards the output of 'client.chat.completions.create' 
        This method generates a new client, calls 'client.chat.completions.create' in a streaming way, yields the result immediately and closes when finished

        Args:
            messages (message_thread): The message thread of the conversation
            num_characters (int): Number of characters in the conversation

        Returns:
            AsyncGenerator[str | None, None]: Returns an iterable object. Iterate over this using 'async for'

        Yields:
            Iterator[AsyncGenerator[str | None, None]]: Yields the return of the 'client.chat.completions.create' method immediately
        """
<<<<<<< HEAD
        async_client = self.generate_async_client()
        logging.info('Getting LLM response...')
        max_tokens = self._max_tokens
        if is_multi_npc: # override max_tokens in radiant / multi-NPC conversations
            max_tokens = 250
        try:
            async for chunk in await async_client.chat.completions.create(model=self.model_name, 
                                                                            messages=messages.get_openai_messages(), 
                                                                            stream=True,
                                                                            stop=self._stop,
                                                                            temperature=self._temperature,
                                                                            top_p=self._top_p,
                                                                            frequency_penalty=self._frequency_penalty, 
                                                                            max_tokens=max_tokens):
                if chunk and chunk.choices and chunk.choices.__len__() > 0 and chunk.choices[0].delta:
                    yield chunk.choices[0].delta.content
                else:
                    break
        except Exception as e:
            if e.code in [401, 'invalid_api_key']: # incorrect API key
                if self._base_url == None: # None = OpenAI
                    service_connection_attempt = 'OpenRouter' # check if player means to connect to OpenRouter
                else:
                    service_connection_attempt = 'OpenAI' # check if player means to connect to OpenAI
                logging.error(f"Invalid API key. If you are trying to connect to {service_connection_attempt}, please choose an {service_connection_attempt} model via the 'model' setting in MantellaSoftware/config.ini. If you are instead trying to connect to a local model, please ensure the service is running.")
=======
        with self.__generation_lock:
            logging.info('Getting LLM response...')

            if self.__startup_async_client:
                async_client = self.__startup_async_client
                self.__startup_async_client = None # do not reuse the same client
>>>>>>> df7bc818
            else:
                async_client = self.generate_async_client()
            
            max_tokens = self.__max_tokens
            if is_multi_npc: # override max_tokens in radiant / multi-NPC conversations
                max_tokens = 250
            try:
                # Prepare the messages including the image if provided
                openai_messages = messages.get_openai_messages()
                if self.__vision_enabled:
                    openai_messages = self.__image_manager.add_image_to_messages(openai_messages)

                async for chunk in await async_client.chat.completions.create(
                    model=self.model_name, 
                    messages=openai_messages, 
                    stream=True,
                    stop=self.__stop,
                    temperature=self.__temperature,
                    top_p=self.__top_p,
                    frequency_penalty=self.__frequency_penalty, 
                    max_tokens=max_tokens
                ):
                    if chunk and chunk.choices and chunk.choices.__len__() > 0 and chunk.choices[0].delta:
                        yield chunk.choices[0].delta.content
                    else:
                        break
            except Exception as e:
                if isinstance(e, APIConnectionError):
                    if e.code in [401, 'invalid_api_key']: # incorrect API key
                        if self.__base_url == None: # None = OpenAI
                            service_connection_attempt = 'OpenRouter' # check if player means to connect to OpenRouter
                        else:
                            service_connection_attempt = 'OpenAI' # check if player means to connect to OpenAI
                        logging.error(f"Invalid API key. If you are trying to connect to {service_connection_attempt}, please choose an {service_connection_attempt} model via the 'model' setting in MantellaSoftware/config.ini. If you are instead trying to connect to a local model, please ensure the service is running.")
                    else:
                        logging.error(f"LLM API Error: {e}")
                elif isinstance(e, BadRequestError):
                    if (e.type == 'invalid_request_error') and (self.__vision_enabled): # invalid request
                        logging.error(f"Invalid request. Try disabling Vision in Mantella's settings and try again.")
                    else:
                        logging.error(f"LLM API Error: {e}")
                else:
                    logging.error(f"LLM API Error: {e}")
            finally:
                await async_client.close()

    async def streaming_one_message_call(self, message) -> AsyncGenerator[str | None, None]: 
        async_client = self.generate_async_client()
        logging.info('Getting LLM simple response...')
        try:
            async for chunk in await async_client.chat.completions.create(model=self._model_name, 
                                                                            messages = [message.get_openai_message()],
                                                                            stream=True,
                                                                            stop=self._stop,
                                                                            temperature=self._temperature,
                                                                            top_p=self._top_p,
                                                                            frequency_penalty=self._frequency_penalty, 
                                                                            max_tokens=self._max_tokens):
                if chunk and chunk.choices and chunk.choices.__len__() > 0 and chunk.choices[0].delta:
                    yield chunk.choices[0].delta.content
                else:
                    break
        except Exception as e:
            logging.error(f"LLM API Error: {e}")
        finally:
            await async_client.close()

    @utils.time_it
    def request_call(self, messages: message_thread) -> str | None:
        """A standard sync request call to the LLM. 
        This method generates a new client, calls 'client.chat.completions.create', returns the result and closes when finished

        Args:
            messages (conversation_thread): The message thread of the conversation

        Returns:
            str | None: The reply of the LLM
        """
        with self.__generation_lock:
            sync_client = self.generate_sync_client()        
            chat_completion = None
            logging.info('Getting LLM response...')
            
            try:            
                chat_completion = sync_client.chat.completions.create(
                    model=self.model_name,
                    messages=messages.get_openai_messages(),
                    max_tokens=1_000
                )
            except RateLimitError:
                logging.warning('Could not connect to LLM API, retrying in 5 seconds...')
                time.sleep(5)
            finally:
                sync_client.close()

            if not chat_completion or chat_completion.choices.__len__() < 1 or not chat_completion.choices[0].message.content:
                logging.info(f"LLM Response failed")
                return None
            
            reply = chat_completion.choices[0].message.content
            return reply
    
    @utils.time_it
    def num_tokens_from_messages(self, messages: message_thread | list[message]) -> int:
        """Returns the number of tokens used by a list of messages
        """
        messages_to_check = []
        if isinstance(messages, message_thread):
            messages_to_check = messages.get_openai_messages()
        else:
            for m in messages:
                messages_to_check.append(m.get_openai_message())

        # note: this calculation is based on GPT-3.5, future models may deviate from this
        num_tokens = 0
        for message in messages_to_check:
            num_tokens += 4  # every message follows <im_start>{role/name}\n{content}<im_end>\n
            for key, value in message.items():
                if isinstance(value, str):
                    num_tokens += len(self.__encoding.encode(value))
                    if key == "name":  # if there's a name, the role is omitted
                        num_tokens += -1  # role is always required and always 1 token
        num_tokens += 2  # every reply is primed with <im_start>assistant
        return num_tokens
    
    @utils.time_it
    def num_tokens_from_message(self, message_to_measure: message | str) -> int:
        text: str = ""
        if isinstance(message_to_measure, message):
            text = message_to_measure.get_formatted_content()
        else:
            text = message_to_measure

        num_tokens = 4 # every message follows <im_start>{role/name}\n{content}<im_end>\n
        num_tokens += len(text)
        if isinstance(message_to_measure, message) and message_to_measure.get_openai_message().__contains__("name"):# if there's a name, the role is omitted
            num_tokens += -1# role is always required and always 1 token
        
        return num_tokens

    @utils.time_it
    def calculate_tokens_from_messages(self, messages: message_thread) -> int:
<<<<<<< HEAD
        return openai_client.num_tokens_from_messages(messages, self._model_name)
=======
        return self.num_tokens_from_messages(messages)
>>>>>>> df7bc818
    
    @utils.time_it
    def calculate_tokens_from_text(self, text: str) -> int:
        return len(self._encoding.encode(text))
    
    @utils.time_it
    def is_text_too_long(self, text: str, token_limit_percent: float) -> bool:
        countTokens: int = self.calculate_tokens_from_text(text)
        return  countTokens > self.token_limit * token_limit_percent
        
    @utils.time_it
    def are_messages_too_long(self, messages: message_thread, token_limit_percent: float) -> bool:
        countTokens: int = self.calculate_tokens_from_messages(messages)
        return countTokens > self.token_limit * token_limit_percent
            
    
<<<<<<< HEAD

    def _get_token_limit(self, llm, custom_token_count, is_local):
        token_limit_dict = utils.get_model_token_limits()
=======
    # --- Private methods ---    
    @utils.time_it
    def __get_token_limit(self, llm, custom_token_count, is_local):
        manual_limits = utils.get_model_token_limits()
        token_limit_dict = {**self.api_token_limits, **manual_limits}
>>>>>>> df7bc818

        if '/' in llm:
            llm = llm.split('/')[-1]

        if llm in token_limit_dict:
            token_limit = token_limit_dict[llm]
        else:
            logging.log(23, f"Could not find number of available tokens for {llm}. Defaulting to token count of {custom_token_count} (this number can be changed via the `custom_token_count` setting in config.ini)")
            try:
                token_limit = int(custom_token_count)
            except ValueError:
                logging.error(f"Invalid custom_token_count value: {custom_token_count}. It should be a valid integer. Please update your configuration.")
                token_limit = 4096  # Default to 4096 in case of an error.
        if token_limit <= 4096:
            if is_local:
                llm = 'Local language model'
            logging.warning(f"{llm} has a low token count of {token_limit}. For better NPC memories, try changing to a model with a higher token count")
        
        return token_limit
<<<<<<< HEAD
class image_client(openai_client):
    """Setup for sync and async access to image generation models"""
    def __init__(self, config: ConfigLoader, secret_key_file: str) -> None:
        super().__init__(config, secret_key_file, skip_api_setup=True)
        
        self._set_llm_api_and_key(config.game,config.image_llm,config.image_llm_api,self._endpoints,secret_key_file)
        self._token_limit: int = self._get_token_limit(config.image_llm, config.image_llm_custom_token_count, self._local)
        self._base_url: str | None = self._endpoint if self._endpoint != 'none' else None
        self._stop: str | List[str] = config.image_llm_stop
        self._temperature: float = config.image_llm_temperature
        self._top_p: float = config.image_llm_top_p
        self._frequency_penalty: float = config.image_llm_frequency_penalty
        self._max_tokens: int = config.image_llm_max_tokens
        self._model_name: str = config.image_llm

    #maybe rename single message call
    async def streaming_one_message_call(self, message) -> AsyncGenerator[str | None, None]: 
        async_client = self.generate_async_client()
        logging.info('Getting LLM image response...')
        try:
            async for chunk in await async_client.chat.completions.create(model=self._model_name, 
                                                                            messages = [message.get_openai_message()],
                                                                            stream=True,
                                                                            stop=self._stop,
                                                                            temperature=self._temperature,
                                                                            top_p=self._top_p,
                                                                            frequency_penalty=self._frequency_penalty, 
                                                                            max_tokens=self._max_tokens):
                if chunk and chunk.choices and chunk.choices.__len__() > 0 and chunk.choices[0].delta:
                    yield chunk.choices[0].delta.content
                else:
                    break
        except Exception as e:
            logging.error(f"Image LLM API Error: {e}")
        finally:
            await async_client.close()
=======
    

    @utils.time_it
    def __get_endpoint(self, llm_api: str) -> str:
        endpoints = {
            'openai': 'none', # don't set an endpoint, just use the OpenAI default
            'openrouter': 'https://openrouter.ai/api/v1',
            'kobold': 'http://127.0.0.1:5001/v1',
            'textgenwebui': 'http://127.0.0.1:5000/v1',
        }
        
        cleaned_llm_api = llm_api.strip().lower().replace(' ', '')
        if cleaned_llm_api == 'openai':
            endpoint = endpoints['openai']
            logging.info(f"Running LLM with OpenAI")
        elif cleaned_llm_api == 'openrouter':
            endpoint = endpoints['openrouter']
            logging.info(f"Running LLM with OpenRouter")
        elif cleaned_llm_api in ['kobold','koboldcpp']:
            endpoint = endpoints['kobold']
            logging.info(f"Running LLM with koboldcpp")
        elif cleaned_llm_api in ['textgenwebui','text-gen-web-ui','textgenerationwebui','text-generation-web-ui']:
            endpoint = endpoints['textgenwebui']
            logging.info(f"Running LLM with Text generation web UI")
        else: # if endpoint isn't named, assume it is a direct URL
            endpoint = llm_api

        return endpoint
    

    @utils.time_it
    def __get_model_encoding(self, endpoint: str, llm: str) -> tiktoken.Encoding:
        chosenmodel = llm
        # if using an alternative API to OpenAI, use encoding for GPT-3.5 by default
        # NOTE: this encoding may not be the same for all models, leading to incorrect token counts
        #       this can lead to the token limit of the given model being overrun
        try:
            if endpoint == 'none': # 'none' == OpenAI endpoint
                encoding = tiktoken.encoding_for_model(chosenmodel) # get encoding for specific model
            else:
                encoding = tiktoken.get_encoding('cl100k_base') # get generic encoding
        except:
            try:
                encoding = tiktoken.get_encoding('cl100k_base') # try loading a generic encoding
            except:
                logging.error('Error loading model. If you are using an alternative to OpenAI, please find the setting `Large Language Model`->`LLM Service` in the Mantella UI and follow the instructions to change this setting')
                raise
        
        return encoding

    
    @staticmethod
    @utils.time_it
    def get_secret_key(secret_key_file: str) -> str | None:
        try: # first check mod folder for secret key
            mod_parent_folder = str(Path(utils.resolve_path()).parent.parent.parent)
            with open(mod_parent_folder+'\\'+secret_key_file, 'r') as f:
                secret_key = f.readline().strip()
        except: # check locally (same folder as exe) for secret key
            with open(secret_key_file, 'r') as f:
                secret_key = f.readline().strip()

        if not secret_key or secret_key == '':
                logging.critical(f'''No secret key found in GPT_SECRET_KEY.txt.
Please create a secret key and paste it in your Mantella mod folder's GPT_SECRET_KEY.txt file.
If you are using OpenRouter (default), you can create a secret key in Account -> Keys once you have created an account: https://openrouter.ai/
If using OpenAI, see here on how to create a secret key: https://help.openai.com/en/articles/4936850-where-do-i-find-my-openai-api-key
If you are running a model locally, please ensure the service (Kobold / Text generation web UI) is selected and running.
For more information, see here: https://art-from-the-machine.github.io/Mantella/''')
                return None
        
        else:
            return secret_key

    @staticmethod
    def get_model_list(service: str) -> LLMModelList:
        if service not in ['OpenAI', 'OpenRouter']:
            return LLMModelList([("Custom model","Custom model")], "Custom model", allows_manual_model_input=True)
        try:
            if service == "OpenAI":
                default_model = "gpt-4o-mini"
                models = utils.get_openai_model_list()
                # OpenAI models are not a "live" list, so manual input needs to be allowed for when new models not listed are released
                allow_manual_model_input = True
            elif service == "OpenRouter":
                default_model = "google/gemma-2-9b-it:free"
                secret_key = openai_client.get_secret_key('GPT_SECRET_KEY.txt')
                if not secret_key:
                    return LLMModelList([("No secret key found in GPT_SECRET_KEY.txt", "Custom model")], "Custom model", allows_manual_model_input=True)
                # NOTE: while a secret key is not needed for this request, this may change in the future
                client = OpenAI(api_key=secret_key, base_url='https://openrouter.ai/api/v1')
                # don't log initial 'HTTP Request: GET https://openrouter.ai/api/v1/models "HTTP/1.1 200 OK"'
                logging.getLogger('openai').setLevel(logging.ERROR)
                logging.getLogger("httpx").setLevel(logging.ERROR)
                models = client.models.list()
                logging.getLogger('openai').setLevel(logging.INFO)
                logging.getLogger("httpx").setLevel(logging.INFO)
                client.close()
                allow_manual_model_input = False

            options = []
            multiplier = 1_000_000
            for model in models.data:
                try:
                    if model.model_extra:
                        context_size: int = model.model_extra["context_length"]
                        prompt_cost: float = float(model.model_extra["pricing"]["prompt"]) * multiplier
                        completion_cost: float = float(model.model_extra["pricing"]["completion"]) * multiplier
                        vision_available: str = ' | Vision Available' if model.model_extra["architecture"]["modality"] == 'text+image->text' else ''
                        model_display_name = f"{model.id} | Context: {utils.format_context_size(context_size)} | Cost per 1M tokens: Prompt: {utils.format_price(prompt_cost)}. Completion: {utils.format_price(completion_cost)}{vision_available}"
                        
                        openai_client.api_token_limits[model.id.split('/')[-1]] = context_size
                    else:
                        model_display_name = model.id
                except:
                    model_display_name = model.id
                options.append((model_display_name, model.id))
            return LLMModelList(options, default_model, allows_manual_model_input=allow_manual_model_input)
        except Exception as e:
            error = f"Failed to retrieve list of models from {service}. A valid API key in 'GPT_SECRET_KEY.txt' is required. The file is in your mod folder of Mantella. Error: {e}"
            return LLMModelList([(error,"error")], "error", allows_manual_model_input=False)
>>>>>>> df7bc818
<|MERGE_RESOLUTION|>--- conflicted
+++ resolved
@@ -9,7 +9,7 @@
 from src.llm.message_thread import message_thread
 from src.llm.messages import message, image_message
 from src.config.config_loader import ConfigLoader
-from src.image.image_manager import ImageManager
+from image.python_image_manager import PythonImageManager
 import os
 from pathlib import Path
 
@@ -43,151 +43,27 @@
 class openai_client:
     """Joint setup for sync and async access to the LLMs
     """
-<<<<<<< HEAD
-    def __init__(self, config: ConfigLoader, secret_key_file: str, skip_api_setup: bool = False) -> None:
-        self._endpoints = {
-            'openai': 'none', # don't set an endpoint, just use the OpenAI default
-            'openrouter': 'https://openrouter.ai/api/v1',
-            'kobold': 'http://127.0.0.1:5001/v1',
-            'textgenwebui': 'http://127.0.0.1:5000/v1',
-        }
-        self._endpoint = self._endpoints['openai']
-        self._api_key = None
-        self._local = None
-
-        if not skip_api_setup:
-            self._set_llm_api_and_key(config.game,config.llm, config.llm_api, self._endpoints, secret_key_file)
-            self._base_url: str | None = self._endpoint if self._endpoint != 'none' else None
-            self._stop: str | List[str] = config.stop
-            self._temperature: float = config.temperature
-            self._top_p: float = config.top_p
-            self._frequency_penalty: float = config.frequency_penalty
-            self._max_tokens: int = config.max_tokens
-            self._model_name: str = config.llm
-            self._token_limit: int = self._get_token_limit(config.llm, config.custom_token_count, self._is_local)
-            
-        self.TOKEN_LIMIT_PERCENT = 0.45 # TODO: review this variable
-        referer = "https://art-from-the-machine.github.io/Mantella/"
-        xtitle = "Mantella"
-        self._header: dict[str, str] = {"HTTP-Referer": referer, "X-Title": xtitle, }
-
-        chosenmodel = config.llm
-        # if using an alternative API, use encoding for GPT-3.5 by default
-        # NOTE: this encoding may not be the same for all models, leading to incorrect token counts
-        #       this can lead to the token limit of the given model being overrun
-        if self._endpoint != 'none':
-            chosenmodel = 'gpt-3.5-turbo'
-        try:
-            self._encoding = tiktoken.encoding_for_model(chosenmodel)
-        except:
-            try:
-                chosenmodel = 'gpt-3.5-turbo'
-                self._encoding = tiktoken.encoding_for_model(chosenmodel)
-            except:
-                logging.error('Error loading model. If you are using an alternative to OpenAI, please find the setting `llm_api` in MantellaSoftware/config.ini and follow the instructions to change this setting')
-                raise
-       
-    @staticmethod
-    def _auto_resolve_endpoint(model_name, endpoints):
-        # attempt connection to Kobold
-        try:
-            response = requests.get(endpoints['kobold'])
-            if response.status_code == 200:
-                return endpoints['kobold']
-        except requests.RequestException:
-            # attempt connection to textgenwebui
-            try:
-                response = requests.get(endpoints['textgenwebui'] + '/models')
-                if response.status_code == 200:
-                    return endpoints['textgenwebui']
-            except requests.RequestException:
-                pass
-        
-        # OpenRouter model names always have slashes (/), whereas OpenAI model names never have slashes
-        # if this assumption changes, then this code will be inaccurate
-        if '/' in model_name:
-            return endpoints['openrouter']
-        else:
-            return endpoints['openai']
-        
-        
-    def _set_llm_api_and_key(self, current_game,llm, llm_api, endpoints, secret_key_file):
-        cleaned_llm_api = llm_api.strip().lower().replace(' ', '')
-        if cleaned_llm_api == 'auto':
-            self._endpoint = self._auto_resolve_endpoint(llm, endpoints)
-        elif cleaned_llm_api == 'openai':
-            self._endpoint = endpoints['openai']
-            logging.info(f"Running LLM with OpenAI")
-        elif cleaned_llm_api == 'openrouter':
-            self._endpoint = endpoints['openrouter']
-            logging.info(f"Running LLM with OpenRouter")
-        elif cleaned_llm_api in ['kobold','koboldcpp']:
-            self._endpoint = endpoints['kobold']
-            logging.info(f"Running LLM with koboldcpp")
-        elif cleaned_llm_api in ['textgenwebui','text-gen-web-ui','textgenerationwebui','text-generation-web-ui']:
-            self._endpoint = endpoints['textgenwebui']
-            logging.info(f"Running LLM with Text generation web UI")
-        else: # if endpoint isn't named, assume it is a direct URL
-            self._endpoint = llm_api
-=======
     api_token_limits = {}
     tiktoken_cache_dir = "data"
     os.environ["TIKTOKEN_CACHE_DIR"] = tiktoken_cache_dir
 
     @utils.time_it
-    def __init__(self, config: ConfigLoader, secret_key_file: str) -> None:
+    def __init__(self, config: ConfigLoader, secret_key_file: str, image_secret_key_file: str) -> None:
         self.__generation_lock: Lock = Lock()
 
         endpoint = self.__get_endpoint(config.llm_api)
->>>>>>> df7bc818
-
-        if (self._endpoint == 'none') or ("https" in self.endpoint):
+
+        if (endpoint == 'none') or ("https" in endpoint):
             #cloud LLM
-<<<<<<< HEAD
-            self._is_local: bool = False
-            with open(secret_key_file, 'r') as f:
-                self._api_key: str = f.readline().strip()
-
-            if not self._api_key:
-                game_installation_page = 'https://art-from-the-machine.github.io/Mantella/pages/installation.html#language-models-llms'
-                if 'Fallout4' in current_game:
-                    game_installation_page = 'https://art-from-the-machine.github.io/Mantella/pages/installation_fallout4.html#language-models-llms'
-
-                logging.error(f'''No secret key found in MantellaSoftware/GPT_SECRET_KEY.txt.
-Please create a secret key and paste it in your Mantella mod folder's SKSE/Plugins/MantellaSoftware/GPT_SECRET_KEY.txt file.
-If you are using OpenRouter (default), you can create a secret key in Account -> Keys once you have created an account: https://openrouter.ai/
-If using OpenAI, see here on how to create a secret key: https://help.openai.com/en/articles/4936850-where-do-i-find-my-openai-api-key
-If you are running a model locally, please ensure the service (Kobold / Text generation web UI) is running.
-For more information, see here: 
-{game_installation_page}''')
-                input("Press create a secret key and restart your game.")
-
-            if llm == 'undi95/toppy-m-7b:free':
-                logging.log(24, "Running Mantella with default LLM 'undi95/toppy-m-7b:free' (OpenRouter). For higher quality responses, better NPC memories, and more performant multi-NPC conversations, consider changing this model via the `model` setting in MantellaSoftware/config.ini")
-            else:
-                logging.log(23, f"Running Mantella with '{llm}'. The language model can be changed in MantellaSoftware/config.ini")
-=======
             self.__is_local: bool = False
             self.__api_key = self.get_secret_key(secret_key_file)
             logging.log(23, f"Running Mantella with '{config.llm}'. The language model can be changed in MantellaSoftware/config.ini")
->>>>>>> df7bc818
         else:
             #local LLM
-            self._is_local: bool = True
-            self._api_key: str = 'abc123'
+            self.__is_local: bool = True
+            self.__api_key: str = 'abc123'
             logging.info(f"Running Mantella with local language model")
 
-<<<<<<< HEAD
-    @property
-    def endpoints(self) -> dict:
-        """Available endpoints"""
-        return self._endpoints
-
-    @property
-    def endpoint(self) -> str:
-        """Available endpoint"""
-        return self._endpoint        
-=======
         self.TOKEN_LIMIT_PERCENT = 0.45 # TODO: review this variable
         self.__base_url: str | None = endpoint if endpoint != 'none' else None
         self.__stop: str | List[str] = config.stop
@@ -205,38 +81,31 @@
 
         self.__vision_enabled = config.vision_enabled
         if self.__vision_enabled:
-            self.__image_manager = ImageManager(config.game, 
-                                                config.save_folder, 
-                                                config.save_screenshot, 
-                                                config.image_quality, 
-                                                config.low_resolution_mode, 
-                                                config.resize_method, 
-                                                config.capture_offset)
->>>>>>> df7bc818
+            self.__image_manager = PythonImageManager(config, secret_key_file, image_secret_key_file)
     
     @property
     def token_limit(self) -> int:
         """The token limit of the model
         """
-        return self._token_limit
+        return self.__token_limit
     
     @property
     def model_name(self) -> str:
         """The name of the model
         """
-        return self._model_name
+        return self.__model_name
     
     @property
     def is_local(self) -> bool:
         """Is the model run locally?
         """
-        return self._is_local
+        return self.__is_local
     
     @property
     def api_key(self) -> str:
         """The secret key
         """
-        return self._api_key
+        return self.__api_key
     
     @utils.time_it
     def generate_async_client(self) -> AsyncOpenAI:
@@ -250,10 +119,10 @@
         Returns:
             AsyncOpenAI: The new async client object
         """
-        if self._base_url:
-            return AsyncOpenAI(api_key=self._api_key, base_url=self._base_url, default_headers=self._header)
-        else:
-            return AsyncOpenAI(api_key=self._api_key, default_headers=self._header)
+        if self.__base_url:
+            return AsyncOpenAI(api_key=self.__api_key, base_url=self.__base_url, default_headers=self.__header)
+        else:
+            return AsyncOpenAI(api_key=self.__api_key, default_headers=self.__header)
 
     @utils.time_it
     def generate_sync_client(self) -> OpenAI:
@@ -265,10 +134,10 @@
         Returns:
             OpenAI: The new sync client object
         """
-        if self._base_url:
-            return OpenAI(api_key=self._api_key, base_url=self._base_url, default_headers=self._header)
-        else:
-            return OpenAI(api_key=self._api_key, default_headers=self._header)
+        if self.__base_url:
+            return OpenAI(api_key=self.__api_key, base_url=self.__base_url, default_headers=self.__header)
+        else:
+            return OpenAI(api_key=self.__api_key, default_headers=self.__header)
     
     @utils.time_it
     async def streaming_call(self, messages: message_thread, is_multi_npc: bool) -> AsyncGenerator[str | None, None]:
@@ -285,40 +154,12 @@
         Yields:
             Iterator[AsyncGenerator[str | None, None]]: Yields the return of the 'client.chat.completions.create' method immediately
         """
-<<<<<<< HEAD
-        async_client = self.generate_async_client()
-        logging.info('Getting LLM response...')
-        max_tokens = self._max_tokens
-        if is_multi_npc: # override max_tokens in radiant / multi-NPC conversations
-            max_tokens = 250
-        try:
-            async for chunk in await async_client.chat.completions.create(model=self.model_name, 
-                                                                            messages=messages.get_openai_messages(), 
-                                                                            stream=True,
-                                                                            stop=self._stop,
-                                                                            temperature=self._temperature,
-                                                                            top_p=self._top_p,
-                                                                            frequency_penalty=self._frequency_penalty, 
-                                                                            max_tokens=max_tokens):
-                if chunk and chunk.choices and chunk.choices.__len__() > 0 and chunk.choices[0].delta:
-                    yield chunk.choices[0].delta.content
-                else:
-                    break
-        except Exception as e:
-            if e.code in [401, 'invalid_api_key']: # incorrect API key
-                if self._base_url == None: # None = OpenAI
-                    service_connection_attempt = 'OpenRouter' # check if player means to connect to OpenRouter
-                else:
-                    service_connection_attempt = 'OpenAI' # check if player means to connect to OpenAI
-                logging.error(f"Invalid API key. If you are trying to connect to {service_connection_attempt}, please choose an {service_connection_attempt} model via the 'model' setting in MantellaSoftware/config.ini. If you are instead trying to connect to a local model, please ensure the service is running.")
-=======
         with self.__generation_lock:
             logging.info('Getting LLM response...')
 
             if self.__startup_async_client:
                 async_client = self.__startup_async_client
                 self.__startup_async_client = None # do not reuse the same client
->>>>>>> df7bc818
             else:
                 async_client = self.generate_async_client()
             
@@ -369,14 +210,15 @@
         async_client = self.generate_async_client()
         logging.info('Getting LLM simple response...')
         try:
-            async for chunk in await async_client.chat.completions.create(model=self._model_name, 
-                                                                            messages = [message.get_openai_message()],
-                                                                            stream=True,
-                                                                            stop=self._stop,
-                                                                            temperature=self._temperature,
-                                                                            top_p=self._top_p,
-                                                                            frequency_penalty=self._frequency_penalty, 
-                                                                            max_tokens=self._max_tokens):
+            async for chunk in await async_client.chat.completions.create(
+                model=self.__model_name, 
+                messages = [message.get_openai_message()],
+                stream=True,
+                stop=self.__stop,
+                temperature=self.__temperature,
+                top_p=self.__top_p,
+                frequency_penalty=self.__frequency_penalty, 
+                max_tokens=self.__max_tokens):
                 if chunk and chunk.choices and chunk.choices.__len__() > 0 and chunk.choices[0].delta:
                     yield chunk.choices[0].delta.content
                 else:
@@ -461,15 +303,11 @@
 
     @utils.time_it
     def calculate_tokens_from_messages(self, messages: message_thread) -> int:
-<<<<<<< HEAD
-        return openai_client.num_tokens_from_messages(messages, self._model_name)
-=======
         return self.num_tokens_from_messages(messages)
->>>>>>> df7bc818
     
     @utils.time_it
     def calculate_tokens_from_text(self, text: str) -> int:
-        return len(self._encoding.encode(text))
+        return len(self.__encoding.encode(text))
     
     @utils.time_it
     def is_text_too_long(self, text: str, token_limit_percent: float) -> bool:
@@ -480,19 +318,12 @@
     def are_messages_too_long(self, messages: message_thread, token_limit_percent: float) -> bool:
         countTokens: int = self.calculate_tokens_from_messages(messages)
         return countTokens > self.token_limit * token_limit_percent
-            
-    
-<<<<<<< HEAD
-
-    def _get_token_limit(self, llm, custom_token_count, is_local):
-        token_limit_dict = utils.get_model_token_limits()
-=======
+    
     # --- Private methods ---    
     @utils.time_it
     def __get_token_limit(self, llm, custom_token_count, is_local):
         manual_limits = utils.get_model_token_limits()
         token_limit_dict = {**self.api_token_limits, **manual_limits}
->>>>>>> df7bc818
 
         if '/' in llm:
             llm = llm.split('/')[-1]
@@ -512,46 +343,7 @@
             logging.warning(f"{llm} has a low token count of {token_limit}. For better NPC memories, try changing to a model with a higher token count")
         
         return token_limit
-<<<<<<< HEAD
-class image_client(openai_client):
-    """Setup for sync and async access to image generation models"""
-    def __init__(self, config: ConfigLoader, secret_key_file: str) -> None:
-        super().__init__(config, secret_key_file, skip_api_setup=True)
-        
-        self._set_llm_api_and_key(config.game,config.image_llm,config.image_llm_api,self._endpoints,secret_key_file)
-        self._token_limit: int = self._get_token_limit(config.image_llm, config.image_llm_custom_token_count, self._local)
-        self._base_url: str | None = self._endpoint if self._endpoint != 'none' else None
-        self._stop: str | List[str] = config.image_llm_stop
-        self._temperature: float = config.image_llm_temperature
-        self._top_p: float = config.image_llm_top_p
-        self._frequency_penalty: float = config.image_llm_frequency_penalty
-        self._max_tokens: int = config.image_llm_max_tokens
-        self._model_name: str = config.image_llm
-
-    #maybe rename single message call
-    async def streaming_one_message_call(self, message) -> AsyncGenerator[str | None, None]: 
-        async_client = self.generate_async_client()
-        logging.info('Getting LLM image response...')
-        try:
-            async for chunk in await async_client.chat.completions.create(model=self._model_name, 
-                                                                            messages = [message.get_openai_message()],
-                                                                            stream=True,
-                                                                            stop=self._stop,
-                                                                            temperature=self._temperature,
-                                                                            top_p=self._top_p,
-                                                                            frequency_penalty=self._frequency_penalty, 
-                                                                            max_tokens=self._max_tokens):
-                if chunk and chunk.choices and chunk.choices.__len__() > 0 and chunk.choices[0].delta:
-                    yield chunk.choices[0].delta.content
-                else:
-                    break
-        except Exception as e:
-            logging.error(f"Image LLM API Error: {e}")
-        finally:
-            await async_client.close()
-=======
-    
-
+    
     @utils.time_it
     def __get_endpoint(self, llm_api: str) -> str:
         endpoints = {
@@ -579,7 +371,6 @@
 
         return endpoint
     
-
     @utils.time_it
     def __get_model_encoding(self, endpoint: str, llm: str) -> tiktoken.Encoding:
         chosenmodel = llm
@@ -600,7 +391,6 @@
         
         return encoding
 
-    
     @staticmethod
     @utils.time_it
     def get_secret_key(secret_key_file: str) -> str | None:
@@ -671,4 +461,41 @@
         except Exception as e:
             error = f"Failed to retrieve list of models from {service}. A valid API key in 'GPT_SECRET_KEY.txt' is required. The file is in your mod folder of Mantella. Error: {e}"
             return LLMModelList([(error,"error")], "error", allows_manual_model_input=False)
->>>>>>> df7bc818
+
+
+class image_client(openai_client):
+    """Setup for sync and async access to image generation models"""
+    def __init__(self, config: ConfigLoader, secret_key_file: str) -> None:
+        super().__init__(config, secret_key_file, skip_api_setup=True)
+
+        self._set_llm_api_and_key(config.game, config.image_llm, config.image_llm_api, self._endpoints,secret_key_file)
+        self._token_limit: int = self._get_token_limit(config.image_llm, config.image_llm_custom_token_count, self._local)
+        self._base_url: str | None = self._endpoint if self._endpoint != 'none' else None
+        self._stop: str | List[str] = config.image_llm_stop
+        self._temperature: float = config.image_llm_temperature
+        self._top_p: float = config.image_llm_top_p
+        self._frequency_penalty: float = config.image_llm_frequency_penalty
+        self._max_tokens: int = config.image_llm_max_tokens
+        self._model_name: str = config.image_llm
+
+    #maybe rename single message call
+    async def streaming_one_message_call(self, message) -> AsyncGenerator[str | None, None]: 
+        async_client = self.generate_async_client()
+        logging.info('Getting LLM image response...')
+        try:
+            async for chunk in await async_client.chat.completions.create(model=self._model_name, 
+                                                                            messages = [message.get_openai_message()],
+                                                                            stream=True,
+                                                                            stop=self._stop,
+                                                                            temperature=self._temperature,
+                                                                            top_p=self._top_p,
+                                                                            frequency_penalty=self._frequency_penalty, 
+                                                                            max_tokens=self._max_tokens):
+                if chunk and chunk.choices and chunk.choices.__len__() > 0 and chunk.choices[0].delta:
+                    yield chunk.choices[0].delta.content
+                else:
+                    break
+        except Exception as e:
+            logging.error(f"Image LLM API Error: {e}")
+        finally:
+            await async_client.close()