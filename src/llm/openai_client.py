--- conflicted
+++ resolved
@@ -48,27 +48,34 @@
     tiktoken_cache_dir = "data"
     os.environ["TIKTOKEN_CACHE_DIR"] = tiktoken_cache_dir
 
-<<<<<<< HEAD
+    
+
+        
+    @utils.time_it
     def __init__(self, config: ConfigLoader, secret_key_file: str, skip_api_setup: bool = False) -> None:
+        
         self._generation_lock: Lock = Lock()
-        
-        
-
-        self._endpoints = {
-            'openai': 'none', # don't set an endpoint, just use the OpenAI default
-            'openrouter': 'https://openrouter.ai/api/v1',
-            'kobold': 'http://127.0.0.1:5001/v1',
-            'textgenwebui': 'http://127.0.0.1:5000/v1',
-        }
-        self._endpoint = self._endpoints['openai']
         self._api_key = None
-        self._local = None
-
-        
+        self._is_local = None
+         #######################
+       
         
 
         
         if not skip_api_setup:
+            endpoint = self.__get_endpoint(config.llm_api) 
+            if (endpoint == 'none') or ("https" in endpoint):
+                #cloud LLM
+                self._is_local: bool = False
+                self._api_key = self.get_secret_key(secret_key_file)
+                logging.log(23, f"Running Mantella with '{config.llm}'. The language model can be changed in MantellaSoftware/config.ini")
+            else:
+                #local LLM
+                self._is_local: bool = True
+                self._api_key: str = 'abc123'
+                logging.info(f"Running Mantella with local language model")
+            self._encoding = self.__get_model_encoding(endpoint, config.llm)
+
             self._set_llm_api_and_key(config.llm, config.llm_api, self._endpoints, secret_key_file)
             self._base_url: str | None = self._endpoint if self._endpoint != 'none' else None
             self._stop: str | List[str] = config.stop
@@ -78,27 +85,13 @@
             self._max_tokens: int = config.max_tokens
             self._model_name: str = config.llm
             self._token_limit: int = self._get_token_limit(config.llm, config.custom_token_count, self._is_local)
+            self._startup_async_client = self.generate_async_client() # initialize first client in advance of sending first LLM request to save time
+            
         
         self.TOKEN_LIMIT_PERCENT = 0.45 # TODO: review this variable
         referer = "https://art-from-the-machine.github.io/Mantella/"
         xtitle = "Mantella"
         self._header: dict[str, str] = {"HTTP-Referer": referer, "X-Title": xtitle, }
-
-        chosenmodel = config.llm
-        # if using an alternative API, use encoding for GPT-3.5 by default
-        # NOTE: this encoding may not be the same for all models, leading to incorrect token counts
-        #       this can lead to the token limit of the given model being overrun
-        if self._endpoint != 'none':
-            chosenmodel = 'gpt-3.5-turbo'
-        try:
-            self._encoding = tiktoken.encoding_for_model(chosenmodel)
-        except:
-            try:
-                chosenmodel = 'gpt-3.5-turbo'
-                self._encoding = tiktoken.encoding_for_model(chosenmodel)
-            except:
-                logging.error('Error loading model. If you are using an alternative to OpenAI, please find the setting `llm_api` in MantellaSoftware/config.ini and follow the instructions to change this setting')
-                raise
 
         self.__vision_enabled = config.vision_enabled
         if self.__vision_enabled:
@@ -151,17 +144,9 @@
             logging.info(f"Running LLM with Text generation web UI")
         else: # if endpoint isn't named, assume it is a direct URL
             self._endpoint = llm_api
-=======
-    @utils.time_it
-    def __init__(self, config: ConfigLoader, secret_key_file: str) -> None:
-        self.__generation_lock: Lock = Lock()
-
-        endpoint = self.__get_endpoint(config.llm_api)
->>>>>>> df7bc818
 
         if (self._endpoint == 'none') or ("https" in self._endpoint):
             #cloud LLM
-<<<<<<< HEAD
             self._is_local: bool = False
 
             self._api_key = self.get_secret_key(secret_key_file)
@@ -169,15 +154,7 @@
             if not self._api_key and fallback_secret_key:
                 logging.info(f"Attempting to use the fallback secret key from : {fallback_secret_key}")
                 self._api_key = self.get_secret_key(fallback_secret_key)
-            if llm == 'undi95/toppy-m-7b:free':
-                logging.log(24, "Running Mantella with default LLM 'undi95/toppy-m-7b:free' (OpenRouter). For higher quality responses, better NPC memories, and more performant multi-NPC conversations, consider changing this model via the `model` setting in MantellaSoftware/config.ini")
-            else:
-                logging.log(23, f"Running Mantella with '{llm}'. The language model can be changed in MantellaSoftware/config.ini")
-=======
-            self.__is_local: bool = False
-            self.__api_key = self.get_secret_key(secret_key_file)
             logging.log(23, f"Running Mantella with '{config.llm}'. The language model can be changed in MantellaSoftware/config.ini")
->>>>>>> df7bc818
         else:
             #local LLM
             self._is_local: bool = True
@@ -188,38 +165,10 @@
         """Available endpoints"""
         return self._endpoints
 
-<<<<<<< HEAD
     @property
     def endpoint(self) -> str:
         """Available endpoint"""
         return self._endpoint    
-=======
-        self.TOKEN_LIMIT_PERCENT = 0.45 # TODO: review this variable
-        self.__base_url: str | None = endpoint if endpoint != 'none' else None
-        self.__stop: str | List[str] = config.stop
-        self.__temperature: float = config.temperature
-        self.__top_p: float = config.top_p
-        self.__frequency_penalty: float = config.frequency_penalty
-        self.__max_tokens: int = config.max_tokens
-        self.__model_name: str = config.llm
-        self.__token_limit: int = self.__get_token_limit(config.llm, config.custom_token_count, self.__is_local)
-        referer = "https://art-from-the-machine.github.io/Mantella/"
-        xtitle = "Mantella"
-        self.__header: dict[str, str] = {"HTTP-Referer": referer, "X-Title": xtitle, }
-        self.__startup_async_client = self.generate_async_client() # initialize first client in advance of sending first LLM request to save time
-        self.__encoding = self.__get_model_encoding(endpoint, config.llm)
-
-        self.__vision_enabled = config.vision_enabled
-        if self.__vision_enabled:
-            self.__image_manager = ImageManager(config.game, 
-                                                config.save_folder, 
-                                                config.save_screenshot, 
-                                                config.image_quality, 
-                                                config.low_resolution_mode, 
-                                                config.resize_method, 
-                                                config.capture_offset)
-    
->>>>>>> df7bc818
     @property
     def token_limit(self) -> int:
         """The token limit of the model
@@ -291,23 +240,16 @@
         Yields:
             Iterator[AsyncGenerator[str | None, None]]: Yields the return of the 'client.chat.completions.create' method immediately
         """
-<<<<<<< HEAD
         with self._generation_lock:
-            async_client = self.generate_async_client()
             logging.info('Getting LLM response...')
-            max_tokens = self._max_tokens
-=======
-        with self.__generation_lock:
-            logging.info('Getting LLM response...')
-
-            if self.__startup_async_client:
-                async_client = self.__startup_async_client
-                self.__startup_async_client = None # do not reuse the same client
+
+            if self._startup_async_client:
+                async_client = self._startup_async_client
+                self._startup_async_client = None # do not reuse the same client
             else:
                 async_client = self.generate_async_client()
             
             max_tokens = self.__max_tokens
->>>>>>> df7bc818
             if is_multi_npc: # override max_tokens in radiant / multi-NPC conversations
                 max_tokens = 250
             try:
@@ -402,7 +344,7 @@
             num_tokens += 4  # every message follows <im_start>{role/name}\n{content}<im_end>\n
             for key, value in message.items():
                 if isinstance(value, str):
-                    num_tokens += len(self.__encoding.encode(value))
+                    num_tokens += len(self._encoding.encode(value))
                     if key == "name":  # if there's a name, the role is omitted
                         num_tokens += -1  # role is always required and always 1 token
         num_tokens += 2  # every reply is primed with <im_start>assistant
@@ -425,11 +367,7 @@
 
     @utils.time_it
     def calculate_tokens_from_messages(self, messages: message_thread) -> int:
-<<<<<<< HEAD
-        return openai_client.num_tokens_from_messages(messages, self._model_name)
-=======
         return self.num_tokens_from_messages(messages)
->>>>>>> df7bc818
     
     @utils.time_it
     def calculate_tokens_from_text(self, text: str) -> int:
@@ -445,15 +383,10 @@
         countTokens: int = self.calculate_tokens_from_messages(messages)
         return countTokens > self.token_limit * token_limit_percent
             
-<<<<<<< HEAD
-      
+    
+     
+    @utils.time_it
     def _get_token_limit(self, llm, custom_token_count, is_local):
-=======
-    
-    # --- Private methods ---    
-    @utils.time_it
-    def __get_token_limit(self, llm, custom_token_count, is_local):
->>>>>>> df7bc818
         manual_limits = utils.get_model_token_limits()
         token_limit_dict = {**self.api_token_limits, **manual_limits}
 
@@ -476,7 +409,7 @@
         
         return token_limit
     
-
+    # --- Private methods ---   
     @utils.time_it
     def __get_endpoint(self, llm_api: str) -> str:
         endpoints = {
@@ -616,18 +549,27 @@
     def __init__(self, config: ConfigLoader, secret_key_file: str, fallback_secret_key: str) -> None:
         super().__init__(config, secret_key_file, skip_api_setup=True)
         
-        self._set_llm_api_and_key(
-            config.function_llm,
-            config.function_llm_api,
-            self._endpoints,
-            secret_key_file,
-            fallback_secret_key  # Pass the new parameter here
-        )
+        endpoint = self.__get_endpoint(config.function_llm_api) 
+        if (endpoint == 'none') or ("https" in endpoint):
+            #cloud LLM
+            self._is_local: bool = False
+            self._api_key = self.get_secret_key(secret_key_file)
+            if not self._api_key and fallback_secret_key:
+                logging.info(f"Attempting to use the fallback secret key from : {fallback_secret_key}")
+                self._api_key = self.get_secret_key(fallback_secret_key)
+            logging.log(23, f"Running Mantella Function calling with '{config.function_llm}'. The function LLM can be changed in MantellaSoftware/config.ini")
+        else:
+            #local LLM
+            self._is_local: bool = True
+            self._api_key: str = 'abc123'
+            logging.info(f"Running Mantella Function calling with local language model")
+        self._encoding = self.__get_model_encoding(endpoint, config.function_llm)
         self._token_limit: int = self._get_token_limit(
             config.function_llm, 
             config.function_llm_custom_token_count, 
-            self._local
+            self._is_local
         )
+        
         self._base_url: str | None = self._endpoint if self._endpoint != 'none' else None
         self._stop: str | List[str] = config.function_llm_stop
         self._temperature: float = config.function_llm_temperature
@@ -635,7 +577,9 @@
         self._frequency_penalty: float = config.function_llm_frequency_penalty
         self._max_tokens: int = config.function_llm_max_tokens
         self._model_name: str = config.function_llm
-        
+        self._startup_sync_client = self.generate_sync_client()  # initialize first client in advance of sending first LLM request to save time
+            
+
     def request_call(self, messages: message_thread, tools_list: ["tools list"]) -> str | None:
         """A standard sync request call to the LLM. 
         This method generates a new client, calls 'client.chat.completions.create', returns the result and closes when finished
@@ -647,7 +591,11 @@
             str | None: The reply of the LLM
         """
         with self._generation_lock:
-            sync_client = self.generate_sync_client()        
+            if self._startup_sync_client:
+                sync_client = self._startup_sync_client
+                self._startup_sync_client = None # do not reuse the same client
+            else:
+                sync_client = self.generate_sync_client()     
             chat_completion = None
             logging.info('Getting LLM response...')
             openai_messages = messages.get_openai_messages()
