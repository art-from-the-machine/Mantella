import json
import logging
from typing import Any, Hashable

from fastapi import FastAPI, Request
from src.config.config_loader import ConfigLoader
from src.games.fallout4 import fallout4
from src.games.gameable import gameable
from src.games.skyrim import skyrim
from src.output_manager import ChatManager
from src.llm.openai_client import openai_client, image_client 
from src.game_manager import GameStateManager
from src.http.routes.routeable import routeable
from src.http.communication_constants import communication_constants as comm_consts
from src.tts.ttsable import ttsable
from src.tts.xvasynth import xvasynth
from src.tts.xtts import xtts
from src.tts.piper import piper
from src import utils

class mantella_route(routeable):
    """Main route for Mantella conversations

    Args:
        routeable (_type_): _description_
    """
<<<<<<< HEAD
    def __init__(self, config: ConfigLoader, secret_key_file: str,image_llm_secret_key_file: str, language_info: dict[Hashable, str], show_debug_messages: bool = False) -> None:
        super().__init__(config, show_debug_messages)
        self.__language_info: dict[Hashable, str] = language_info
        self.__secret_key_file: str = secret_key_file
        self.__image_llm_secret_key_file: str =image_llm_secret_key_file
=======
    def __init__(self, config: ConfigLoader, stt_secret_key_file: str, secret_key_file: str, language_info: dict[Hashable, str], show_debug_messages: bool = False) -> None:
        super().__init__(config, show_debug_messages)
        self.__language_info: dict[Hashable, str] = language_info
        self.__secret_key_file: str = secret_key_file
        self.__stt_secret_key_file = stt_secret_key_file
>>>>>>> df7bc818
        self.__game: GameStateManager | None = None

        # if not self._can_route_be_used():
        #     error_message = "MantellaSoftware settings faulty. Please check MantellaSoftware's window or log."
        #     logging.error(error_message)

    @utils.time_it
    def _setup_route(self):
        if self.__game:
            self.__game.end_conversation({})

<<<<<<< HEAD
        client = openai_client(self._config, self.__secret_key_file)
        image_client_instance = image_client(self._config, self.__image_llm_secret_key_file) 


=======
>>>>>>> df7bc818
        # Determine which game we're running for and select the appropriate character file
        game: gameable
        formatted_game_name = self._config.game.lower().replace(' ', '').replace('_', '')
        if formatted_game_name in ("fallout4", "fallout4vr"):
            game = fallout4(self._config)
        else:
            game = skyrim(self._config)

        tts: ttsable
        if self._config.tts_service == 'xvasynth':
            tts = xvasynth(self._config)
        elif self._config.tts_service == 'xtts':
            tts = xtts(self._config, game)
        if self._config.tts_service == 'piper':
            tts = piper(self._config, game)

        client = openai_client(self._config, self.__secret_key_file)
        
<<<<<<< HEAD
        chat_manager = ChatManager(game, self._config, tts, client, image_client_instance)
        self.__game = GameStateManager(game, chat_manager, self._config, self.__language_info, client)
=======
        chat_manager = ChatManager(game, self._config, tts, client)
        self.__game = GameStateManager(game, chat_manager, self._config, self.__language_info, client, self.__stt_secret_key_file, self.__secret_key_file)
>>>>>>> df7bc818

    @utils.time_it
    def add_route_to_server(self, app: FastAPI):
        @app.post("/mantella")
        async def mantella(request: Request):
            logging.debug('Received request')
            if not self._can_route_be_used():
                error_message = "MantellaSoftware settings faulty. Please check MantellaSoftware's window or log."
                logging.error(error_message)
                return self.error_message(error_message)
            if not self.__game:
                error_message = "Game manager setup failed. There is most likely an issue with the config.ini."
                logging.error(error_message)
                return self.error_message(error_message)
            reply = {}
            received_json: dict[str, Any] | None = await request.json()
            if received_json:
                logging.debug('Processing request...')
                if self._show_debug_messages:
                    logging.log(self._log_level_http_in, json.dumps(received_json, indent=4))
                request_type: str = received_json[comm_consts.KEY_REQUESTTYPE]
                match request_type:
                    case comm_consts.KEY_REQUESTTYPE_INIT:
                        # nothing needs to be done for this request aside from self._can_route_be_used() being triggered
                        logging.debug('Mantella settings initialized')
                        reply = {comm_consts.KEY_REPLYTYPE: comm_consts.KEY_REPLYTTYPE_INITCOMPLETED}
                    case comm_consts.KEY_REQUESTTYPE_STARTCONVERSATION:
                        reply = self.__game.start_conversation(received_json)
                    case comm_consts.KEY_REQUESTTYPE_CONTINUECONVERSATION:
                        reply = self.__game.continue_conversation(received_json)
                    case comm_consts.KEY_REQUESTTYPE_PLAYERINPUT:
                        reply = self.__game.player_input(received_json)
                    case comm_consts.KEY_REQUESTTYPE_ENDCONVERSATION:
                        reply = self.__game.end_conversation(received_json)
                    case _:
                        reply = self.error_message(f"Request type '{request_type}' was not recognized")
            else:
                reply = self.error_message(f"Request did not contain properly formatted json!")

            if self._show_debug_messages:
                logging.log(self._log_level_http_out, json.dumps(reply, indent=4))
            return reply<|MERGE_RESOLUTION|>--- conflicted
+++ resolved
@@ -24,19 +24,12 @@
     Args:
         routeable (_type_): _description_
     """
-<<<<<<< HEAD
-    def __init__(self, config: ConfigLoader, secret_key_file: str,image_llm_secret_key_file: str, language_info: dict[Hashable, str], show_debug_messages: bool = False) -> None:
-        super().__init__(config, show_debug_messages)
-        self.__language_info: dict[Hashable, str] = language_info
-        self.__secret_key_file: str = secret_key_file
-        self.__image_llm_secret_key_file: str =image_llm_secret_key_file
-=======
-    def __init__(self, config: ConfigLoader, stt_secret_key_file: str, secret_key_file: str, language_info: dict[Hashable, str], show_debug_messages: bool = False) -> None:
+    def __init__(self, config: ConfigLoader, stt_secret_key_file: str, image_secret_key_file: str, secret_key_file: str, language_info: dict[Hashable, str], show_debug_messages: bool = False) -> None:
         super().__init__(config, show_debug_messages)
         self.__language_info: dict[Hashable, str] = language_info
         self.__secret_key_file: str = secret_key_file
         self.__stt_secret_key_file = stt_secret_key_file
->>>>>>> df7bc818
+        self.__image_secret_key_file: str = image_secret_key_file
         self.__game: GameStateManager | None = None
 
         # if not self._can_route_be_used():
@@ -48,13 +41,6 @@
         if self.__game:
             self.__game.end_conversation({})
 
-<<<<<<< HEAD
-        client = openai_client(self._config, self.__secret_key_file)
-        image_client_instance = image_client(self._config, self.__image_llm_secret_key_file) 
-
-
-=======
->>>>>>> df7bc818
         # Determine which game we're running for and select the appropriate character file
         game: gameable
         formatted_game_name = self._config.game.lower().replace(' ', '').replace('_', '')
@@ -72,14 +58,10 @@
             tts = piper(self._config, game)
 
         client = openai_client(self._config, self.__secret_key_file)
+        image_client_instance = image_client(self._config, self.__image_secret_key_file) 
         
-<<<<<<< HEAD
         chat_manager = ChatManager(game, self._config, tts, client, image_client_instance)
-        self.__game = GameStateManager(game, chat_manager, self._config, self.__language_info, client)
-=======
-        chat_manager = ChatManager(game, self._config, tts, client)
         self.__game = GameStateManager(game, chat_manager, self._config, self.__language_info, client, self.__stt_secret_key_file, self.__secret_key_file)
->>>>>>> df7bc818
 
     @utils.time_it
     def add_route_to_server(self, app: FastAPI):
