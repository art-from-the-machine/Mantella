--- conflicted
+++ resolved
@@ -29,11 +29,7 @@
         self.__config: ConfigLoader = config
         encoding = utils.get_file_encoding(fallout4.FO4_XVASynth_file)
         self.__FO4_Voice_folder_and_models_df = pd.read_csv(fallout4.FO4_XVASynth_file, engine='python', encoding=encoding)
-<<<<<<< HEAD
         #self.__playback: audio_playback = audio_playback(config)
-=======
-        self.__playback: audio_playback = audio_playback(config)
->>>>>>> dc6fde13
         self.__last_played_voiceline: str | None = None
 
 
@@ -175,12 +171,9 @@
     def extender_name(self) -> str:
         return 'F4SE'
 
-<<<<<<< HEAD
-=======
     @property
     def game_name_in_filepath(self) -> str:
         return 'fallout4'
->>>>>>> dc6fde13
 
     MALE_VOICE_MODELS: dict[str, str] = {
         'AssaultronRace':	'robot_assaultron',
