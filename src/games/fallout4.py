--- conflicted
+++ resolved
@@ -192,13 +192,10 @@
         fuz_file = audio_file.replace(".wav",".fuz")
         speaker = queue_output.speaker
 
-<<<<<<< HEAD
-=======
-        lip_name = self.DIALOGUELINE1_FILENAME
+        dialogue_file_to_use = self.DIALOGUELINE1_FILENAME
         if topicID == 2:
-            lip_name = self.DIALOGUELINE2_FILENAME
-
->>>>>>> 99d51369
+            dialogue_file_to_use = self.DIALOGUELINE2_FILENAME
+
         if config.save_audio_data_to_character_folder:
             voice_folder_path = os.path.join(mod_folder,queue_output.speaker.in_game_voice_model)
             if not os.path.exists(voice_folder_path):
@@ -212,7 +209,7 @@
         # subtitle = queue_output.sentence
         # Copy FaceFX generated FUZ file
         try:
-            fuz_filepath = os.path.normpath(f"{voice_folder_path}/{self.DIALOGUELINE1_FILENAME}.fuz")
+            fuz_filepath = os.path.normpath(f"{voice_folder_path}/{dialogue_file_to_use}.fuz")
             shutil.copyfile(fuz_file, fuz_filepath)
         except Exception as e:
             # only warn on failure
