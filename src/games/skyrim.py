import logging
import os
import shutil
from typing import Any

import pandas as pd
from src.conversation.context import context
from src.character_manager import Character
from src.config.config_loader import ConfigLoader
from src.llm.sentence import sentence
from src.games.external_character_info import external_character_info
from src.games.gameable import gameable
import src.utils as utils


class skyrim(gameable):
    WAV_FILE = f'MantellaDi_MantellaDialogu_00001D8B_1.wav'
    FUZ_FILE = f'MantellaDi_MantellaDialogu_00001D8B_1.fuz'
    LIP_FILE = f'MantellaDi_MantellaDialogu_00001D8B_1.lip'
    #Weather constants
    KEY_CONTEXT_WEATHER_ID = "mantella_weather_id"
    KEY_CONTEXT_WEATHER_CLASSIFICATION = "mantella_weather_classification"
    WEATHER_CLASSIFICATIONS = ["The weather is pleasant.",
                              "The sky is cloudy.",
                              "It is rainy.",
                              "It is snowing."]

    def __init__(self, config: ConfigLoader):
        super().__init__(config, 'data/Skyrim/skyrim_characters.csv', "Skyrim")
<<<<<<< HEAD
        self.__config: ConfigLoader = config
        self.__create_all_voice_folders(config)

    def get_image_filepath(self):     
        is_vr = self.__config.game == "SkyrimVR"
        filepath = (
            self.__config.image_analysis_skyrim_vr_filepath
            if is_vr
            else self.__config.image_analysis_skyrim_filepath 
        )
        return filepath, is_vr

    def __create_all_voice_folders(self, config: ConfigLoader):
        all_voice_folders = self.character_df["skyrim_voice_folder"]
        all_voice_folders = all_voice_folders.loc[all_voice_folders.notna()]
        set_of_voice_folders = set()
        for voice_folder in all_voice_folders:
            voice_folder = str.strip(voice_folder)
            if voice_folder and not set_of_voice_folders.__contains__(voice_folder):
                set_of_voice_folders.add(voice_folder)
                in_game_voice_folder_path = f"{config.mod_path}/{voice_folder}/"
                if not os.path.exists(in_game_voice_folder_path):
                    os.mkdir(in_game_voice_folder_path)
                    example_folder = f"{config.mod_path}/MaleNord/"
                    for file_name in os.listdir(example_folder):
                        source_file_path = os.path.join(example_folder, file_name)

                        if os.path.isfile(source_file_path):
                            shutil.copy(source_file_path, in_game_voice_folder_path)

    def load_external_character_info(self, id: str, name: str, race: str, gender: int, ingame_voice_model: str) -> external_character_info:
        character_info, is_generic_npc = self.find_character_info(id, name, race, gender, ingame_voice_model)
=======
        
        try:
            weather_file = 'data/Skyrim/skyrim_weather.csv'
            encoding = utils.get_file_encoding(weather_file)
            self.__weather_table: pd.DataFrame = pd.read_csv(weather_file, engine='python', encoding=encoding)
        except:
            logging.error(f'Unable to read / open "data/Skyrim/skyrim_weather.csv". If you have recently edited this file, please try reverting to a previous version. This error is normally due to using special characters, or saving the CSV in an incompatible format.')
            input("Press Enter to exit.")

    @utils.time_it
    def load_external_character_info(self, base_id: str, name: str, race: str, gender: int, ingame_voice_model: str) -> external_character_info:
        character_info, is_generic_npc = self.find_character_info(base_id, name, race, gender, ingame_voice_model)
>>>>>>> df7bc818
        actor_voice_model_name = ingame_voice_model.split('<')[1].split(' ')[0]

        return external_character_info(name, is_generic_npc, character_info["bio"], actor_voice_model_name, character_info['voice_model'], character_info['skyrim_voice_folder'], character_info['advanced_voice_model'], character_info.get('voice_accent', None))
    
    @utils.time_it
    def find_best_voice_model(self, actor_race: str, actor_sex: int, ingame_voice_model: str) -> str:
        voice_model = ''

        actor_voice_model = ingame_voice_model
        actor_voice_model_id = actor_voice_model.split('(')[1].split(')')[0]
        actor_voice_model_name = actor_voice_model.split('<')[1].split(' ')[0]

        for key in skyrim.VOICE_MODEL_IDS:
            # using endswith because sometimes leading zeros are ignored
            if actor_voice_model_id.endswith(key):
                voice_model = skyrim.VOICE_MODEL_IDS[key]
                return voice_model

        # if voice_model not found in the voice model ID list
        try: # search for voice model in skyrim_characters.csv
            voice_model = self.character_df.loc[self.character_df['skyrim_voice_folder'].astype(str).str.lower()==actor_voice_model_name.lower(), 'voice_model'].values[0]
        except: # guess voice model based on sex and race
            modified_race_key = actor_race + "Race"
            if actor_sex == 1:
                try:
                    voice_model = self.FEMALE_VOICE_MODELS[modified_race_key]
                except:
                    voice_model = 'Female Nord'
            else:
                try:
                    voice_model = self.MALE_VOICE_MODELS[modified_race_key]
                except:
                    voice_model = 'Male Nord'

        return voice_model

    @utils.time_it
    def load_unnamed_npc(self, name: str, actor_race: str, actor_sex: int, ingame_voice_model:str) -> dict[str, Any]:
        """Load generic NPC if character cannot be found in skyrim_characters.csv"""
        # unknown == I couldn't find the IDs for these voice models

        voice_model = self.find_best_voice_model(actor_race, actor_sex, ingame_voice_model)

        try: # search for relavant skyrim_voice_folder for voice_model
            skyrim_voice_folder = self.character_df.loc[self.character_df['voice_model'].astype(str).str.lower()==voice_model.lower(), 'skyrim_voice_folder'].values[0]
        except: # assume it is simply the voice_model name without spaces
            skyrim_voice_folder = voice_model.replace(' ','')
        
        character_info = {
            'name': name,
            'bio': f'You are a {"male" if actor_sex==0 else "female"} {actor_race if actor_race.lower() != name.lower() else ""} {name}.',
            'voice_model': voice_model,
            'advanced_voice_model': '',
            'skyrim_voice_folder': skyrim_voice_folder,
        }

        return character_info
    
    @utils.time_it
    def prepare_sentence_for_game(self, queue_output: sentence, context_of_conversation: context, config: ConfigLoader):
        """Save voicelines and subtitles to the correct game folders"""

        audio_file = queue_output.voice_file
        if not os.path.exists(audio_file):
            return
        mod_folder = config.mod_path
        # subtitle = queue_output.sentence
        speaker: Character = queue_output.speaker
        voice_folder_path = f"{mod_folder}/MantellaVoice00"
        if not os.path.exists(voice_folder_path):
            os.makedirs(voice_folder_path)
        shutil.copyfile(audio_file, f"{voice_folder_path}/{self.WAV_FILE}")
        try:
            shutil.copyfile(audio_file.replace(".wav", ".lip"), f"{voice_folder_path}/{self.LIP_FILE}")
        except Exception as e:
            # only warn on failure
            pass
        
        try:
            #os.remove(audio_file)
            os.remove(audio_file.replace(".wav", ".lip"))
        except Exception as e:
            # only warn on failure
            pass

        logging.log(23, f"{speaker.name} should speak")

    @utils.time_it
    def is_sentence_allowed(self, text: str, count_sentence_in_text: int) -> bool:
        if ('assist' in text) and (count_sentence_in_text > 0):
            logging.log(23, f"'assist' keyword found. Ignoring sentence: {text.strip()}")
            return False
        return True
    
    @utils.time_it
    def get_weather_description(self, weather_attributes: dict[str, Any]) -> str:
        if weather_attributes.__contains__(self.KEY_CONTEXT_WEATHER_ID):
            weather_id: str = weather_attributes[self.KEY_CONTEXT_WEATHER_ID]
            weather_id = utils.convert_to_skyrim_hex_format(weather_id)
            id_match = self.__weather_table['id'].astype(str).str.lower() == weather_id.lower()
            view = self.__weather_table.loc[id_match]
            if view.shape[0] == 1: #If there is exactly one match
                records = view.to_dict('records')[0]
                return records["description"]
        if weather_attributes.__contains__(self.KEY_CONTEXT_WEATHER_CLASSIFICATION):
            weather_classification: int = weather_attributes[self.KEY_CONTEXT_WEATHER_CLASSIFICATION]
            if weather_classification >= 0 and weather_classification < len(self.WEATHER_CLASSIFICATIONS):
                return self.WEATHER_CLASSIFICATIONS[weather_classification]
        return ""

    @property
    def extender_name(self) -> str:
        return 'SKSE'
    
    @property
    def game_name_in_filepath(self) -> str:
        return 'skyrim'


    MALE_VOICE_MODELS: dict[str, str] = {
        'ArgonianRace': 'Male Argonian',
        'BretonRace': 'Male Even Toned',
        'DarkElfRace': 'Male Dark Elf Commoner',
        'HighElfRace': 'Male Elf Haughty',
        'ImperialRace': 'Male Even Toned',
        'KhajiitRace': 'Male Khajit',
        'NordRace': 'Male Nord',
        'OrcRace': 'Male Orc',
        'RedguardRace': 'Male Even Toned',
        'WoodElfRace': 'Male Young Eager',
    }
    FEMALE_VOICE_MODELS: dict[str, str]  = {
        'ArgonianRace': 'Female Argonian',
        'BretonRace': 'Female Even Toned',
        'DarkElfRace': 'Female Dark Elf Commoner',
        'HighElfRace': 'Female Elf Haughty',
        'ImperialRace': 'Female Even Toned',
        'KhajiitRace': 'Female Khajit',
        'NordRace': 'Female Nord',
        'OrcRace': 'Female Orc',
        'RedguardRace': 'Female Sultry',
        'WoodElfRace': 'Female Young Eager',
    }
    VOICE_MODEL_IDS = {
        '0002992B':	'Dragon',
        '2470000': 'Male Dark Elf Commoner',
        '18469': 'Male Dark Elf Cynical',
        '00013AEF':	'Female Argonian',
        '00013AE3':	'Female Commander',
        '00013ADE':	'Female Commoner',
        '00013AE4':	'Female Condescending',
        '00013AE5': 'Female Coward',
        '00013AF3':	'Female Dark Elf',
        'unknown': 'Female Dark Elf Commoner',
        '00013AF1':	'Female Elf Haughty',
        '00013ADD':	'Female Even Toned',
        '00013AED':	'Female Khajiit',
        '00013AE7':	'Female Nord',
        '00013AE2':	'Female Old Grumpy',
        '00013AE1':	'Female Old Kindly',
        '00013AEB':	'Female Orc',
        '00013BC3':	'Female Shrill',
        '00012AE0':	'Female Sultry',
        'unknown': 'Female Vampire',
        '00013ADC':	'Female Young Eager',
        '00013AEE':	'Male Argonian',
        'unknown': 'Male Bandit',
        '00013ADA':	'Male Brute',
        '00013AD8':	'Male Commander',
        '00013AD3': 'Male Commoner',
        '000EA266': 'Male Commoner Accented',
        '00013AD9':	'Male Condescending',
        '00013ADB':	'Male Coward',
        '00013AF2':	'Male Dark Elf Commoner',
        'unknown': 'Male Dark Elf Cynical',
        '00013AD4':	'Male Drunk',
        '00013AF0':	'Male Elf Haughty',
        '00013AD2':	'Male Even Toned',
        '000EA267':	'Male Even Toned Accented',
        '000AA8D3':	'Male Guard', # not in csv
        '00013AEC':	'Male Khajiit',
        '00013AE6':	'Male Nord',
        '000E5003':	'Male Nord Commander',
        '00013AD7':	'Male Old Grumpy',
        '00013AD6':	'Male Old Kindly',
        '00013AEA':	'Male Orc',
        '00013AD5':	'Male Sly Cynical',
        '0001B55F':	'Male Soldier',
        'unknown': 'Male Vampire',
        'unknown': 'Male Warlock',
        '00012AD1':	'Male Young Eager',
    }<|MERGE_RESOLUTION|>--- conflicted
+++ resolved
@@ -27,41 +27,8 @@
 
     def __init__(self, config: ConfigLoader):
         super().__init__(config, 'data/Skyrim/skyrim_characters.csv', "Skyrim")
-<<<<<<< HEAD
-        self.__config: ConfigLoader = config
-        self.__create_all_voice_folders(config)
-
-    def get_image_filepath(self):     
-        is_vr = self.__config.game == "SkyrimVR"
-        filepath = (
-            self.__config.image_analysis_skyrim_vr_filepath
-            if is_vr
-            else self.__config.image_analysis_skyrim_filepath 
-        )
-        return filepath, is_vr
-
-    def __create_all_voice_folders(self, config: ConfigLoader):
-        all_voice_folders = self.character_df["skyrim_voice_folder"]
-        all_voice_folders = all_voice_folders.loc[all_voice_folders.notna()]
-        set_of_voice_folders = set()
-        for voice_folder in all_voice_folders:
-            voice_folder = str.strip(voice_folder)
-            if voice_folder and not set_of_voice_folders.__contains__(voice_folder):
-                set_of_voice_folders.add(voice_folder)
-                in_game_voice_folder_path = f"{config.mod_path}/{voice_folder}/"
-                if not os.path.exists(in_game_voice_folder_path):
-                    os.mkdir(in_game_voice_folder_path)
-                    example_folder = f"{config.mod_path}/MaleNord/"
-                    for file_name in os.listdir(example_folder):
-                        source_file_path = os.path.join(example_folder, file_name)
-
-                        if os.path.isfile(source_file_path):
-                            shutil.copy(source_file_path, in_game_voice_folder_path)
-
-    def load_external_character_info(self, id: str, name: str, race: str, gender: int, ingame_voice_model: str) -> external_character_info:
-        character_info, is_generic_npc = self.find_character_info(id, name, race, gender, ingame_voice_model)
-=======
-        
+        self.__image_analysis_filepath = config.image_analysis_skyrim_vr_filepath if self.is_vr else config.image_analysis_skyrim_filepath 
+
         try:
             weather_file = 'data/Skyrim/skyrim_weather.csv'
             encoding = utils.get_file_encoding(weather_file)
@@ -70,10 +37,12 @@
             logging.error(f'Unable to read / open "data/Skyrim/skyrim_weather.csv". If you have recently edited this file, please try reverting to a previous version. This error is normally due to using special characters, or saving the CSV in an incompatible format.')
             input("Press Enter to exit.")
 
+    def get_image_filepath(self):
+        return self.__image_analysis_filepath, self.is_vr
+
     @utils.time_it
     def load_external_character_info(self, base_id: str, name: str, race: str, gender: int, ingame_voice_model: str) -> external_character_info:
         character_info, is_generic_npc = self.find_character_info(base_id, name, race, gender, ingame_voice_model)
->>>>>>> df7bc818
         actor_voice_model_name = ingame_voice_model.split('<')[1].split(' ')[0]
 
         return external_character_info(name, is_generic_npc, character_info["bio"], actor_voice_model_name, character_info['voice_model'], character_info['skyrim_voice_folder'], character_info['advanced_voice_model'], character_info.get('voice_accent', None))
