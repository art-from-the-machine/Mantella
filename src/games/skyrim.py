import logging
import os
import shutil
from typing import Any

import pandas as pd
from src.conversation.context import context
from src.character_manager import Character
from src.config.config_loader import ConfigLoader
from src.llm.sentence import sentence
from src.games.external_character_info import external_character_info
from src.games.gameable import gameable
import src.utils as utils


class skyrim(gameable):
    WAV_FILE = f'MantellaDi_MantellaDialogu_00001D8B_1.wav'
    FUZ_FILE = f'MantellaDi_MantellaDialogu_00001D8B_1.fuz'
    LIP_FILE = f'MantellaDi_MantellaDialogu_00001D8B_1.lip'
    #Weather constants
    KEY_CONTEXT_WEATHER_ID = "mantella_weather_id"
    KEY_CONTEXT_WEATHER_CLASSIFICATION = "mantella_weather_classification"
    WEATHER_CLASSIFICATIONS = ["The weather is pleasant.",
                              "The sky is cloudy.",
                              "It is rainy.",
                              "It is snowing."]

    def __init__(self, config: ConfigLoader):
        super().__init__(config, 'data/Skyrim/skyrim_characters.csv', "Skyrim")
        
        try:
            weather_file = 'data/Skyrim/skyrim_weather.csv'
            encoding = utils.get_file_encoding(weather_file)
            self.__weather_table: pd.DataFrame = pd.read_csv(weather_file, engine='python', encoding=encoding)
        except:
            logging.error(f'Unable to read / open "data/Skyrim/skyrim_weather.csv". If you have recently edited this file, please try reverting to a previous version. This error is normally due to using special characters, or saving the CSV in an incompatible format.')
            input("Press Enter to exit.")

<<<<<<< HEAD

=======
    @utils.time_it
>>>>>>> dc6fde13
    def load_external_character_info(self, base_id: str, name: str, race: str, gender: int, ingame_voice_model: str) -> external_character_info:
        character_info, is_generic_npc = self.find_character_info(base_id, name, race, gender, ingame_voice_model)
        actor_voice_model_name = ingame_voice_model.split('<')[1].split(' ')[0]

        return external_character_info(name, is_generic_npc, character_info["bio"], actor_voice_model_name, character_info['voice_model'], character_info['skyrim_voice_folder'], character_info['advanced_voice_model'], character_info.get('voice_accent', None))
    
    @utils.time_it
    def find_best_voice_model(self, actor_race: str, actor_sex: int, ingame_voice_model: str) -> str:
        voice_model = ''

        actor_voice_model = ingame_voice_model
        actor_voice_model_id = actor_voice_model.split('(')[1].split(')')[0]
        actor_voice_model_name = actor_voice_model.split('<')[1].split(' ')[0]

        for key in skyrim.VOICE_MODEL_IDS:
            # using endswith because sometimes leading zeros are ignored
            if actor_voice_model_id.endswith(key):
                voice_model = skyrim.VOICE_MODEL_IDS[key]
                return voice_model

        # if voice_model not found in the voice model ID list
        try: # search for voice model in skyrim_characters.csv
            voice_model = self.character_df.loc[self.character_df['skyrim_voice_folder'].astype(str).str.lower()==actor_voice_model_name.lower(), 'voice_model'].values[0]
        except: # guess voice model based on sex and race
            modified_race_key = actor_race + "Race"
            if actor_sex == 1:
                try:
                    voice_model = self.FEMALE_VOICE_MODELS[modified_race_key]
                except:
                    voice_model = 'Female Nord'
            else:
                try:
                    voice_model = self.MALE_VOICE_MODELS[modified_race_key]
                except:
                    voice_model = 'Male Nord'

        return voice_model

    @utils.time_it
    def load_unnamed_npc(self, name: str, actor_race: str, actor_sex: int, ingame_voice_model:str) -> dict[str, Any]:
        """Load generic NPC if character cannot be found in skyrim_characters.csv"""
        # unknown == I couldn't find the IDs for these voice models

        voice_model = self.find_best_voice_model(actor_race, actor_sex, ingame_voice_model)

        try: # search for relavant skyrim_voice_folder for voice_model
            skyrim_voice_folder = self.character_df.loc[self.character_df['voice_model'].astype(str).str.lower()==voice_model.lower(), 'skyrim_voice_folder'].values[0]
        except: # assume it is simply the voice_model name without spaces
            skyrim_voice_folder = voice_model.replace(' ','')
        
        character_info = {
            'name': name,
            'bio': f'You are a {"male" if actor_sex==0 else "female"} {actor_race if actor_race.lower() != name.lower() else ""} {name}.',
            'voice_model': voice_model,
            'advanced_voice_model': '',
            'skyrim_voice_folder': skyrim_voice_folder,
        }

        return character_info
    
    @utils.time_it
    def prepare_sentence_for_game(self, queue_output: sentence, context_of_conversation: context, config: ConfigLoader):
        """Save voicelines and subtitles to the correct game folders"""

        audio_file = queue_output.voice_file
        if not os.path.exists(audio_file):
            return
        mod_folder = config.mod_path
        # subtitle = queue_output.sentence
        speaker: Character = queue_output.speaker
        voice_folder_path = f"{mod_folder}/MantellaVoice00"
        if not os.path.exists(voice_folder_path):
            os.makedirs(voice_folder_path)
        shutil.copyfile(audio_file, f"{voice_folder_path}/{self.WAV_FILE}")
        try:
            shutil.copyfile(audio_file.replace(".wav", ".lip"), f"{voice_folder_path}/{self.LIP_FILE}")
        except Exception as e:
            # only warn on failure
<<<<<<< HEAD
            logging.warning(e)
=======
            pass
>>>>>>> dc6fde13
        
        try:
            #os.remove(audio_file)
            os.remove(audio_file.replace(".wav", ".lip"))
        except Exception as e:
            # only warn on failure
            pass

        logging.log(23, f"{speaker.name} should speak")

    @utils.time_it
    def is_sentence_allowed(self, text: str, count_sentence_in_text: int) -> bool:
        if ('assist' in text) and (count_sentence_in_text > 0):
            logging.log(23, f"'assist' keyword found. Ignoring sentence: {text.strip()}")
            return False
        return True
    
    @utils.time_it
    def get_weather_description(self, weather_attributes: dict[str, Any]) -> str:
        if weather_attributes.__contains__(self.KEY_CONTEXT_WEATHER_ID):
            weather_id: str = weather_attributes[self.KEY_CONTEXT_WEATHER_ID]
            weather_id = utils.convert_to_skyrim_hex_format(weather_id)
            id_match = self.__weather_table['id'].astype(str).str.lower() == weather_id.lower()
            view = self.__weather_table.loc[id_match]
            if view.shape[0] == 1: #If there is exactly one match
                records = view.to_dict('records')[0]
                return records["description"]
        if weather_attributes.__contains__(self.KEY_CONTEXT_WEATHER_CLASSIFICATION):
            weather_classification: int = weather_attributes[self.KEY_CONTEXT_WEATHER_CLASSIFICATION]
            if weather_classification >= 0 and weather_classification < len(self.WEATHER_CLASSIFICATIONS):
                return self.WEATHER_CLASSIFICATIONS[weather_classification]
        return ""

    @property
    def extender_name(self) -> str:
        return 'SKSE'
<<<<<<< HEAD
=======
    
    @property
    def game_name_in_filepath(self) -> str:
        return 'skyrim'
>>>>>>> dc6fde13


    MALE_VOICE_MODELS: dict[str, str] = {
        'ArgonianRace': 'Male Argonian',
        'BretonRace': 'Male Even Toned',
        'DarkElfRace': 'Male Dark Elf Commoner',
        'HighElfRace': 'Male Elf Haughty',
        'ImperialRace': 'Male Even Toned',
        'KhajiitRace': 'Male Khajit',
        'NordRace': 'Male Nord',
        'OrcRace': 'Male Orc',
        'RedguardRace': 'Male Even Toned',
        'WoodElfRace': 'Male Young Eager',
    }
    FEMALE_VOICE_MODELS: dict[str, str]  = {
        'ArgonianRace': 'Female Argonian',
        'BretonRace': 'Female Even Toned',
        'DarkElfRace': 'Female Dark Elf Commoner',
        'HighElfRace': 'Female Elf Haughty',
        'ImperialRace': 'Female Even Toned',
        'KhajiitRace': 'Female Khajit',
        'NordRace': 'Female Nord',
        'OrcRace': 'Female Orc',
        'RedguardRace': 'Female Sultry',
        'WoodElfRace': 'Female Young Eager',
    }
    VOICE_MODEL_IDS = {
        '0002992B':	'Dragon',
        '2470000': 'Male Dark Elf Commoner',
        '18469': 'Male Dark Elf Cynical',
        '00013AEF':	'Female Argonian',
        '00013AE3':	'Female Commander',
        '00013ADE':	'Female Commoner',
        '00013AE4':	'Female Condescending',
        '00013AE5': 'Female Coward',
        '00013AF3':	'Female Dark Elf',
        'unknown': 'Female Dark Elf Commoner',
        '00013AF1':	'Female Elf Haughty',
        '00013ADD':	'Female Even Toned',
        '00013AED':	'Female Khajiit',
        '00013AE7':	'Female Nord',
        '00013AE2':	'Female Old Grumpy',
        '00013AE1':	'Female Old Kindly',
        '00013AEB':	'Female Orc',
        '00013BC3':	'Female Shrill',
        '00012AE0':	'Female Sultry',
        'unknown': 'Female Vampire',
        '00013ADC':	'Female Young Eager',
        '00013AEE':	'Male Argonian',
        'unknown': 'Male Bandit',
        '00013ADA':	'Male Brute',
        '00013AD8':	'Male Commander',
        '00013AD3': 'Male Commoner',
        '000EA266': 'Male Commoner Accented',
        '00013AD9':	'Male Condescending',
        '00013ADB':	'Male Coward',
        '00013AF2':	'Male Dark Elf Commoner',
        'unknown': 'Male Dark Elf Cynical',
        '00013AD4':	'Male Drunk',
        '00013AF0':	'Male Elf Haughty',
        '00013AD2':	'Male Even Toned',
        '000EA267':	'Male Even Toned Accented',
        '000AA8D3':	'Male Guard', # not in csv
        '00013AEC':	'Male Khajiit',
        '00013AE6':	'Male Nord',
        '000E5003':	'Male Nord Commander',
        '00013AD7':	'Male Old Grumpy',
        '00013AD6':	'Male Old Kindly',
        '00013AEA':	'Male Orc',
        '00013AD5':	'Male Sly Cynical',
        '0001B55F':	'Male Soldier',
        'unknown': 'Male Vampire',
        'unknown': 'Male Warlock',
        '00012AD1':	'Male Young Eager',
    }<|MERGE_RESOLUTION|>--- conflicted
+++ resolved
@@ -36,11 +36,7 @@
             logging.error(f'Unable to read / open "data/Skyrim/skyrim_weather.csv". If you have recently edited this file, please try reverting to a previous version. This error is normally due to using special characters, or saving the CSV in an incompatible format.')
             input("Press Enter to exit.")
 
-<<<<<<< HEAD
-
-=======
-    @utils.time_it
->>>>>>> dc6fde13
+    @utils.time_it
     def load_external_character_info(self, base_id: str, name: str, race: str, gender: int, ingame_voice_model: str) -> external_character_info:
         character_info, is_generic_npc = self.find_character_info(base_id, name, race, gender, ingame_voice_model)
         actor_voice_model_name = ingame_voice_model.split('<')[1].split(' ')[0]
@@ -119,11 +115,7 @@
             shutil.copyfile(audio_file.replace(".wav", ".lip"), f"{voice_folder_path}/{self.LIP_FILE}")
         except Exception as e:
             # only warn on failure
-<<<<<<< HEAD
-            logging.warning(e)
-=======
             pass
->>>>>>> dc6fde13
         
         try:
             #os.remove(audio_file)
@@ -160,13 +152,10 @@
     @property
     def extender_name(self) -> str:
         return 'SKSE'
-<<<<<<< HEAD
-=======
     
     @property
     def game_name_in_filepath(self) -> str:
         return 'skyrim'
->>>>>>> dc6fde13
 
 
     MALE_VOICE_MODELS: dict[str, str] = {
