from abc import ABC, abstractmethod
import json
import logging
import os
from pathlib import Path
from typing import Any
import pandas as pd
from src.conversation.conversation_log import conversation_log
from src.conversation.context import context
from src.config.config_loader import ConfigLoader
from src.llm.sentence import sentence
from src.games.external_character_info import external_character_info
import src.utils as utils

class gameable(ABC):
    """Abstract class for different implementations of games to support. 
    Make a subclass for every game that Mantella is supposed to support and implement this interface
    Anything that is specific to a certain game should end up in one of these subclasses.
    If there are new areas where a game specific handling is required, add new methods to this and implement them in all of the subclasses

    Args:
        ABC (_type_): _description_
    """
    @utils.time_it
    def __init__(self, config: ConfigLoader, path_to_character_df: str, mantella_game_folder_path: str):
        try:
            self.__character_df: pd.DataFrame = self.__get_character_df(path_to_character_df)
        except:
            logging.error(f'Unable to read / open {path_to_character_df}. If you have recently edited this file, please try reverting to a previous version. This error is normally due to using special characters, or saving the CSV in an incompatible format.')
            input("Press Enter to exit.")

        #Apply character overrides
        mod_overrides_folder = os.path.join(*[config.mod_path_base, self.extender_name, "Plugins","MantellaSoftware","data",f"{mantella_game_folder_path}","character_overrides"])
        self.__apply_character_overrides(mod_overrides_folder, self.__character_df.columns.values.tolist())
        personal_overrides_folder = os.path.join(config.save_folder, f"data/{mantella_game_folder_path}/character_overrides")     
        self.__apply_character_overrides(personal_overrides_folder, self.__character_df.columns.values.tolist())

        self.__conversation_folder_path = config.save_folder + f"data/{mantella_game_folder_path}/conversations"
        
        conversation_log.game_path = self.__conversation_folder_path
    
    @property
    def character_df(self) -> pd.DataFrame:
        return self.__character_df
    
    @property
    @abstractmethod
<<<<<<< HEAD
=======
    def game_name_in_filepath(self) -> str:
        """ Return the appropriate game name """
        pass
    
    @property
    @abstractmethod
>>>>>>> dc6fde13
    def extender_name(self) -> str:
        """ Return name of the appropriate script extender (SKSE/F4SE) """
        pass

    @property
    def conversation_folder_path(self) -> str:
        return self.__conversation_folder_path
    
    @utils.time_it
    def __get_character_df(self, file_name: str) -> pd.DataFrame:
        encoding = utils.get_file_encoding(file_name)
        character_df = pd.read_csv(file_name, engine='python', encoding=encoding)

        return character_df
    
    @abstractmethod
    def load_external_character_info(self, base_id: str, name: str, race: str, gender: int, actor_voice_model_name: str)-> external_character_info:
        """This loads extra information about a character that can not be gained from the game. i.e. bios or voice_model_names for TTS

        Args:
            id (str): the id of the character to get the extra information from
            name (str): the name of the character to get the extra information from
            race (str): the race of the character to get the extra information from
            gender (int): the gender of the character to get the extra information from
            actor_voice_model_name (str): the ingame voice model name of the character to get the extra information from

        Returns:
            external_character_info: the missing information
        """
        pass    

    @abstractmethod
    def prepare_sentence_for_game(self, queue_output: sentence, context_of_conversation: context, config: ConfigLoader):
        """Does what ever is needed to play a sentence ingame

        Args:
            queue_output (sentence): the sentence to play
            context_of_conversation (context): the context of the conversation
            config (ConfigLoader): the current config
        """
        pass

    @abstractmethod
    def is_sentence_allowed(self, text: str, count_sentence_in_text: int) -> bool:
        """Checks a sentence generated by the LLM for game specific stuff

        Args:
            text (str): the sentence text to check
            count_sentence_in_text (int): count of sentence in text

        Returns:
            bool: True if sentence is allowed, False otherwise
        """
        pass

    @abstractmethod
    def load_unnamed_npc(self, name: str, actor_race: str, actor_sex: int, ingame_voice_model:str) -> dict[str, Any]:
        """Loads a generic NPC if the NPC is not found in the CSV file

         Args:
            name (str): the name of the character
            race (str): the race of the character
            gender (int): the gender of the character
            ingame_voice_model (str): the ingame voice model name of the character

        Returns:
            dict[str, Any]: A dictionary containing NPC info (name, bio, voice_model, advanced_voice_model, voice_folder)
        """
        pass

    @abstractmethod
    def get_weather_description(self, weather_attributes: dict[str, Any]) -> str:
        """Returns a description of the current weather that can be used in the prompts

        Args:
            weather_attributes (dict[str, Any]): The json of weather attributes as transferred by the respective game

        Returns:
            str: A prose description of the weather for the LLM
        """
        pass

    @abstractmethod
    def find_best_voice_model(self, actor_race: str, actor_sex: int, ingame_voice_model: str) -> str:
        """Returns the voice model which most closely matches the NPC

        Args:
            actor_race (str): The race of the NPC
            actor_sex (int): The sex of the NPC
            ingame_voice_model (str): The in-game voice model provided for the NPC

        Returns:
            str: The voice model which most closely matches the NPC
        """
        pass

    @utils.time_it
    def _get_matching_df_rows_matcher(self, base_id: str, character_name: str, race: str) -> pd.Series | None:
        character_name_lower = character_name.lower()
        race_lower = race.lower()
        
        full_id_len = 6
        full_id_search = base_id[-full_id_len:].lstrip('0')  # Strip leading zeros from the last 6 characters

        # Function to remove leading zeros from hexadecimal ID strings
        def vectorized_remove_zeros(series):
            return series.fillna('').astype(str).str.lstrip('0')
        
        def vectorized_partial_id_match(series, length):
            str_series = series.fillna('').astype(str)
            # Create mask for strings long enough
            length_mask = str_series.str.len() >= length
            # Apply different logic based on length
            result = pd.Series('', index=series.index)  # Default to empty string
            result[length_mask] = str_series[length_mask].str[-length:].str.lstrip('0')
            result[~length_mask] = str_series[~length_mask].str.lstrip('0')
            return result.str.lower()

        df_id_cleaned = vectorized_remove_zeros(self.character_df['base_id']).str.lower()
        id_match = df_id_cleaned == full_id_search.lower()
        name_match = self.character_df['name'].astype(str).str.lower() == character_name_lower

        race_match = self.character_df['race'].astype(str).str.lower() == race_lower

        # Partial ID match with decreasing lengths
        partial_id_match = pd.Series(False, index=self.character_df.index)
        for length in [5, 4, 3]:
            if partial_id_match.any():
                break
            partial_id_search = base_id[-length:].lstrip('0').lower()  # strip leading zeros from partial ID search
            partial_id_match = vectorized_partial_id_match(self.character_df['base_id'], length) == partial_id_search

        ordered_matchers = {
            'name, ID, race': name_match & id_match & race_match, # match name, full ID, race (needed for Fallout 4 NPCs like Curie)
            'name, ID': name_match & id_match, # match name and full ID
            'name, partial ID, race': name_match & partial_id_match & race_match, # match name, partial ID, and race
            'name, partial ID': name_match & partial_id_match, # match name and partial ID
            'name, race': name_match & race_match, # match name and race
            'name': name_match, # match just name
            'ID': id_match # match just ID
        }

        for matcher in ordered_matchers:
            view = self.character_df.loc[ordered_matchers[matcher]]
            if view.shape[0] == 1: #If there is exactly one match
                logging.info(f'Matched {character_name} in CSV by {matcher}')
                return ordered_matchers[matcher]
            
        return None

    @utils.time_it
    def find_character_info(self, base_id: str, character_name: str, race: str, gender: int, ingame_voice_model: str):
        character_race = race.split('<')[1].split('Race ')[0] # TODO: check if this covers "character_currentrace.split('<')[1].split('Race ')[0]" from FO4
        matcher = self._get_matching_df_rows_matcher(base_id, character_name, character_race)
        if isinstance(matcher, type(None)):
            logging.info(f"Could not find {character_name} in skyrim_characters.csv. Loading as a generic NPC.")
            character_info = self.load_unnamed_npc(character_name, character_race, gender, ingame_voice_model)
            is_generic_npc = True
        else:
            result = self.character_df.loc[matcher]
            character_info = result.to_dict('records')[0]
            if (character_info['voice_model'] is None) or (pd.isnull(character_info['voice_model'])) or (character_info['voice_model'] == ''):
                character_info['voice_model'] = self.find_best_voice_model(race, gender, ingame_voice_model) 
            is_generic_npc = False                                   

        return character_info, is_generic_npc
    
    @utils.time_it
    def __apply_character_overrides(self, overrides_folder: str, character_df_column_headers: list[str]):
        if not os.path.exists(overrides_folder):
            os.makedirs(overrides_folder)
        override_files: list[str] = os.listdir(overrides_folder)
        for file in override_files:
            try:
                filename, extension = os.path.splitext(file)
                full_path_file = os.path.join(overrides_folder,file)
                if extension == ".json":
                    with open(full_path_file) as fp:
                        json_object = json.load(fp)
                        if isinstance(json_object, dict):#Otherwise it is already a list
                            json_object = [json_object]
                        for json_content in json_object:
                            content: dict[str, str] = json_content
                            name = content.get("name", "")
                            base_id = content.get("base_id", "")
                            race = content.get("race", "")
                            matcher = self._get_matching_df_rows_matcher(base_id, name, race)
                            if isinstance(matcher, type(None)): #character not in csv, add as new row
                                row = []
                                for entry in character_df_column_headers:
                                    value = content.get(entry, "")
                                    row.append(value)
                                self.character_df.loc[len(self.character_df.index)] = row
                            else: #character is in csv, update row
                                for entry in character_df_column_headers:
                                    value = content.get(entry, None)
                                    if value and value != "":
                                        self.character_df.loc[matcher, entry] = value
                elif extension == ".csv":
                    extra_df = self.__get_character_df(full_path_file)
                    for i in range(extra_df.shape[0]):#for each row in df
                        name = self.get_string_from_df(extra_df.iloc[i], "name")
                        base_id = self.get_string_from_df(extra_df.iloc[i], "base_id")
                        race = self.get_string_from_df(extra_df.iloc[i], "race")
                        matcher = self._get_matching_df_rows_matcher(base_id, name, race)
                        if isinstance(matcher, type(None)): #character not in csv, add as new row
                            row = []
                            for entry in character_df_column_headers:
                                value = self.get_string_from_df(extra_df.iloc[i], entry)
                                row.append(value)
                            self.character_df.loc[len(self.character_df.index)] = row
                        else: #character is in csv, update row
                            for entry in character_df_column_headers:
                                value = extra_df.iloc[i].get(entry, None)
                                if value and not pd.isna(value) and value != "":
                                    self.character_df.loc[matcher, entry] = value
            except Exception as e:
                logging.log(logging.WARNING, f"Could not load character override file '{file}' in '{overrides_folder}'. Most likely there is an error in the formating of the file. Error: {e}")

    @staticmethod
    @utils.time_it
    def get_string_from_df(iloc, column_name: str) -> str:
        entry = iloc.get(column_name, "")
        if pd.isna(entry): entry = ""
        elif not isinstance(entry, str): entry = str(entry)
        return entry        <|MERGE_RESOLUTION|>--- conflicted
+++ resolved
@@ -45,15 +45,12 @@
     
     @property
     @abstractmethod
-<<<<<<< HEAD
-=======
     def game_name_in_filepath(self) -> str:
         """ Return the appropriate game name """
         pass
     
     @property
     @abstractmethod
->>>>>>> dc6fde13
     def extender_name(self) -> str:
         """ Return name of the appropriate script extender (SKSE/F4SE) """
         pass
