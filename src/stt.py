from faster_whisper import WhisperModel
import speech_recognition as sr
import logging
import src.utils as utils
import requests
import json

class Transcriber:
    def __init__(self, game_state_manager, config, api_key: str):
        self.game_state_manager = game_state_manager
        self.mic_enabled = config.mic_enabled
        self.language = config.stt_language
        self.task = "transcribe"
        if config.stt_translate == 1:
            # translate to English
            self.task = "translate"
        self.model = config.whisper_model
        self.process_device = config.whisper_process_device
        self.audio_threshold = config.audio_threshold
        self.listen_timeout = config.listen_timeout
        self.whisper_type = config.whisper_type
        self.whisper_url = config.whisper_url

        self.debug_mode = config.debug_mode
        self.debug_use_mic = config.debug_use_mic
        self.default_player_response = config.default_player_response
        self.debug_exit_on_first_exchange = config.debug_exit_on_first_exchange
        self.end_conversation_keyword = config.end_conversation_keyword
        self.radiant_start_prompt = config.radiant_start_prompt
        self.radiant_end_prompt = config.radiant_end_prompt

        self.call_count = 0
        self.api_key = api_key

        if self.mic_enabled == '1':
            self.recognizer = sr.Recognizer()
            self.recognizer.pause_threshold = config.pause_threshold
            self.microphone = sr.Microphone()

            if self.audio_threshold == 'auto':
                logging.info(f"Audio threshold set to 'auto'. Adjusting microphone for ambient noise...")
                logging.info("If the mic is not picking up your voice, try setting this audio_threshold value manually in MantellaSoftware/config.ini.\n")
                with self.microphone as source:
                    self.recognizer.adjust_for_ambient_noise(source, duration=5)
            else:
                self.recognizer.dynamic_energy_threshold = False
                self.recognizer.energy_threshold = int(self.audio_threshold)
                logging.info(f"Audio threshold set to {self.audio_threshold}. If the mic is not picking up your voice, try lowering this value in MantellaSoftware/config.ini. If the mic is picking up too much background noise, try increasing this value.\n")

            # if using faster_whisper, load model selected by player, otherwise skip this step
            if self.whisper_type == 'faster_whisper':
                if self.process_device == 'cuda':
                    self.transcribe_model = WhisperModel(self.model, device=self.process_device)
                else:
                    self.transcribe_model = WhisperModel(self.model, device=self.process_device, compute_type="float32")

<<<<<<< HEAD
    def get_player_response(self, say_goodbye):
        if (self.debug_mode == '1') & (self.debug_use_mic == '0'):
=======

    def get_player_response(self, say_goodbye, radiant_dialogue="false"):
        if radiant_dialogue == "true":
            if self.call_count < 1:
                logging.info('Running radiant dialogue')
                transcribed_text = f'*{self.radiant_start_prompt}*'
                self.call_count += 1
            elif self.call_count <= 1:
                logging.info('Ending radiant dialogue')
                transcribed_text = f'*{self.radiant_end_prompt}*'
                self.call_count += 1
            else:
                logging.info('Radiant dialogue ended')
                transcribed_text = self.end_conversation_keyword
                self.call_count = 0
        elif (self.debug_mode == '1') & (self.debug_use_mic == '0'):
>>>>>>> 9e5eb4f1
            transcribed_text = self.default_player_response
        else:
            if self.mic_enabled == '1':
                # listen for response
                transcribed_text = self.recognize_input()
            else:
                # text input through console
                if (self.debug_mode == '1') & (self.debug_use_mic == '1'):
                    transcribed_text = input('\nWrite player\'s response: ')
                    logging.info(f'Player wrote: {transcribed_text}')
                # await text input from the game
                else:
                    self.game_state_manager.write_game_info('_mantella_text_input', '')
                    self.game_state_manager.write_game_info('_mantella_text_input_enabled', 'True')
                    transcribed_text = self.game_state_manager.load_data_when_available('_mantella_text_input', '')
                    self.game_state_manager.write_game_info('_mantella_text_input', '')
                    self.game_state_manager.write_game_info('_mantella_text_input_enabled', 'False')

        if (self.debug_mode == '1') & (self.debug_exit_on_first_exchange == '1'):
            if say_goodbye:
                transcribed_text = self.end_conversation_keyword
            else:
                say_goodbye = True
        
        return transcribed_text, say_goodbye
    
    # def get_player_response(self, say_goodbye, radiant_dialogue="false"):
    #     if radiant_dialogue == "true":
    #         if self.call_count < 1:
    #             logging.info('Running radiant dialogue')
    #             transcribed_text = '*Please begin / continue a conversation topic (greetings are not needed). Ensure to change the topic if the current one is losing steam. The conversation should steer towards topics which reveal information about the characters and who they are, or instead drive forward conversations previously discussed in their memory.*'
    #             self.call_count += 1
    #         elif self.call_count <= 1:
    #             logging.info('Ending radiant dialogue')
    #             transcribed_text = '*Please wrap up the current topic between the NPCs in a natural way. Nobody is leaving, so no formal goodbyes.*'
    #             self.call_count += 1
    #         else:
    #             logging.info('Radiant dialogue ended')
    #             transcribed_text = self.end_conversation_keyword
    #             self.call_count = 0
    #     elif (self.debug_mode == '1') & (self.debug_use_mic == '0'):
    #         transcribed_text = self.default_player_response
    #     else:
    #         if self.mic_enabled == '1':
    #             # listen for response
    #             transcribed_text = self.recognize_input()
    #         else:
    #             # text input through console
    #             if (self.debug_mode == '1') & (self.debug_use_mic == '1'):
    #                 transcribed_text = input('\nWrite player\'s response: ')
    #                 logging.info(f'Player wrote: {transcribed_text}')
    #             # await text input from the game
    #             else:
    #                 self.game_state_manager.write_game_info('_mantella_text_input', '')
    #                 self.game_state_manager.write_game_info('_mantella_text_input_enabled', 'True')
    #                 transcribed_text = self.game_state_manager.load_data_when_available('_mantella_text_input', '')
    #                 self.game_state_manager.write_game_info('_mantella_text_input', '')
    #                 self.game_state_manager.write_game_info('_mantella_text_input_enabled', 'False')

    #     if (self.debug_mode == '1') & (self.debug_exit_on_first_exchange == '1'):
    #         if say_goodbye:
    #             transcribed_text = self.end_conversation_keyword
    #         else:
    #             say_goodbye = True
        
    #     return transcribed_text, say_goodbye


    def recognize_input(self):
        """
        Recognize input from mic and return transcript if activation tag (assistant name) exist
        """
        while True:
            self.game_state_manager.write_game_info('_mantella_status', 'Listening...')
            logging.info('Listening...')
            transcript = self._recognize_speech_from_mic()
            transcript_cleaned = utils.clean_text(transcript)

            conversation_ended = self.game_state_manager.load_data_when_available('_mantella_end_conversation', '')
            if conversation_ended.lower() == 'true':
                return 'goodbye'

            # common phrases hallucinated by Whisper
            if transcript_cleaned in ['', 'thank you', 'thank you for watching', 'thanks for watching', 'the transcript is from the', 'the', 'thank you very much']:
                continue

            self.game_state_manager.write_game_info('_mantella_status', 'Thinking...')
            return transcript
    

    def _recognize_speech_from_mic(self):
        """
        Capture the words from the recorded audio (audio stream --> free text).
        Transcribe speech from recorded from `microphone`.
        """
        @utils.time_it
        def whisper_transcribe(audio):
            # if using faster_whisper (default) return based on faster_whisper's code, if not assume player wants to use server mode and send query to whisper_url set by player.
            if self.whisper_type == 'faster_whisper':
                segments, info = self.transcribe_model.transcribe(audio, task=self.task, language=self.language, beam_size=5, vad_filter=True)
                result_text = ' '.join(segment.text for segment in segments)

                return result_text
            # this code queries the whispercpp server set by the user to obtain the response, this format also allows use of official openai whisper API
            else:
                url = self.whisper_url
                if 'openai' in url:
                    headers = {"Authorization": f"Bearer {self.api_key}",}
                else:
                    headers = {"Authorization": "Bearer apikey",}
                data = {'model': self.model}
                files = {'file': open(audio, 'rb')}
                response = requests.post(url, headers=headers, files=files, data=data)
                response_data = json.loads(response.text)
                if 'text' in response_data:
                    return response_data['text'].strip()

        with self.microphone as source:
            try:
                audio = self.recognizer.listen(source, timeout=self.listen_timeout)
            except sr.WaitTimeoutError:
                return ''

        audio_file = 'player_recording.wav'
        with open(audio_file, 'wb') as file:
            file.write(audio.get_wav_data(convert_rate=16000))
        
        transcript = whisper_transcribe(audio_file)
        logging.info(transcript)

        return transcript


    @staticmethod
    def activation_name_exists(transcript_cleaned, activation_name):
        """Identifies keyword in the input transcript"""

        keyword_found = False
        if transcript_cleaned:
            transcript_words = transcript_cleaned.split()
            if bool(set(transcript_words).intersection([activation_name])):
                keyword_found = True
            elif transcript_cleaned == activation_name:
                keyword_found = True
        
        return keyword_found


    @staticmethod
    def _remove_activation_word(transcript, activation_name):
        transcript = transcript.replace(activation_name, '')
        return transcript<|MERGE_RESOLUTION|>--- conflicted
+++ resolved
@@ -54,27 +54,8 @@
                 else:
                     self.transcribe_model = WhisperModel(self.model, device=self.process_device, compute_type="float32")
 
-<<<<<<< HEAD
     def get_player_response(self, say_goodbye):
         if (self.debug_mode == '1') & (self.debug_use_mic == '0'):
-=======
-
-    def get_player_response(self, say_goodbye, radiant_dialogue="false"):
-        if radiant_dialogue == "true":
-            if self.call_count < 1:
-                logging.info('Running radiant dialogue')
-                transcribed_text = f'*{self.radiant_start_prompt}*'
-                self.call_count += 1
-            elif self.call_count <= 1:
-                logging.info('Ending radiant dialogue')
-                transcribed_text = f'*{self.radiant_end_prompt}*'
-                self.call_count += 1
-            else:
-                logging.info('Radiant dialogue ended')
-                transcribed_text = self.end_conversation_keyword
-                self.call_count = 0
-        elif (self.debug_mode == '1') & (self.debug_use_mic == '0'):
->>>>>>> 9e5eb4f1
             transcribed_text = self.default_player_response
         else:
             if self.mic_enabled == '1':
