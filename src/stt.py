from faster_whisper import WhisperModel
import speech_recognition as sr
import logging
import src.utils as utils
import requests
import json
import io

class Transcriber:
    def __init__(self, config, api_key: str):
        self.loglevel = 27
        self.mic_enabled = config.mic_enabled
        self.language = config.stt_language
        self.task = "transcribe"
        if config.stt_translate == 1:
            # translate to English
            self.task = "translate"
        self.model = config.whisper_model
        self.process_device = config.whisper_process_device
        self.audio_threshold = config.audio_threshold
        self.listen_timeout = config.listen_timeout
        self.whisper_type = config.whisper_type
        self.whisper_url = config.whisper_url

        self.debug_mode = config.debug_mode
        self.debug_use_default_player_response = config.debug_use_default_player_response
        self.default_player_response = config.default_player_response
        self.debug_exit_on_first_exchange = config.debug_exit_on_first_exchange
        self.end_conversation_keyword = config.end_conversation_keyword
        self.radiant_start_prompt = config.radiant_start_prompt
        self.radiant_end_prompt = config.radiant_end_prompt

        self.call_count = 0
        self.api_key = api_key

        if self.mic_enabled == '1':
            self.recognizer = sr.Recognizer()
            self.recognizer.pause_threshold = config.pause_threshold
            self.microphone = sr.Microphone()

            if self.audio_threshold == 'auto':
                logging.log(self.loglevel, f"Audio threshold set to 'auto'. Adjusting microphone for ambient noise...")
                logging.log(self.loglevel, "If the mic is not picking up your voice, try setting this audio_threshold value manually in MantellaSoftware/config.ini.\n")
                with self.microphone as source:
                    self.recognizer.adjust_for_ambient_noise(source, duration=5)
            else:
                self.recognizer.dynamic_energy_threshold = False
                self.recognizer.energy_threshold = int(self.audio_threshold)
                logging.log(self.loglevel, f"Audio threshold set to {self.audio_threshold}. If the mic is not picking up your voice, try lowering this value in MantellaSoftware/config.ini. If the mic is picking up too much background noise, try increasing this value.\n")

            # if using faster_whisper, load model selected by player, otherwise skip this step
            if self.whisper_type == 'faster_whisper':
                if self.process_device == 'cuda':
                    self.transcribe_model = WhisperModel(self.model, device=self.process_device)
                else:
                    self.transcribe_model = WhisperModel(self.model, device=self.process_device, compute_type="float32")

<<<<<<< HEAD
    # def get_player_response(self, say_goodbye, prompt: str):
    #     if (self.debug_mode == '1') & (self.debug_use_mic == '0'):
    #         transcribed_text = self.default_player_response
    #     else:
    #         if self.mic_enabled == '1':
    #             # listen for response
    #             transcribed_text = self.recognize_input(prompt)
    #         else:
    #             # text input through console
    #             if (self.debug_mode == '1') & (self.debug_use_mic == '1'):
    #                 transcribed_text = input('\nWrite player\'s response: ')
    #                 logging.log(self.loglevel, f'Player wrote "{transcribed_text}"')
    #             # await text input from the game
    #             else:
    #                 self.game_state_manager.write_game_info('_mantella_text_input', '')
    #                 self.game_state_manager.write_game_info('_mantella_text_input_enabled', 'True')
    #                 transcribed_text = self.game_state_manager.load_data_when_available('_mantella_text_input', '')
    #                 self.game_state_manager.write_game_info('_mantella_text_input', '')
    #                 self.game_state_manager.write_game_info('_mantella_text_input_enabled', 'False')

    #     if (self.debug_mode == '1') & (self.debug_exit_on_first_exchange == '1'):
    #         if say_goodbye:
    #             transcribed_text = self.end_conversation_keyword
    #         else:
    #             say_goodbye = True
        
    #     return transcribed_text, say_goodbye
    
    # def get_player_response(self, say_goodbye, radiant_dialogue="false"):
    #     if radiant_dialogue == "true":
    #         if self.call_count < 1:
    #             logging.info('Running radiant dialogue')
    #             transcribed_text = '*Please begin / continue a conversation topic (greetings are not needed). Ensure to change the topic if the current one is losing steam. The conversation should steer towards topics which reveal information about the characters and who they are, or instead drive forward conversations previously discussed in their memory.*'
    #             self.call_count += 1
    #         elif self.call_count <= 1:
    #             logging.info('Ending radiant dialogue')
    #             transcribed_text = '*Please wrap up the current topic between the NPCs in a natural way. Nobody is leaving, so no formal goodbyes.*'
    #             self.call_count += 1
    #         else:
    #             logging.info('Radiant dialogue ended')
    #             transcribed_text = self.end_conversation_keyword
    #             self.call_count = 0
    #     elif (self.debug_mode == '1') & (self.debug_use_mic == '0'):
    #         transcribed_text = self.default_player_response
    #     else:
    #         if self.mic_enabled == '1':
    #             # listen for response
    #             transcribed_text = self.recognize_input()
    #         else:
    #             # text input through console
    #             if (self.debug_mode == '1') & (self.debug_use_mic == '1'):
    #                 transcribed_text = input('\nWrite player\'s response: ')
    #                 logging.info(f'Player wrote: {transcribed_text}')
    #             # await text input from the game
    #             else:
    #                 self.game_state_manager.write_game_info('_mantella_text_input', '')
    #                 self.game_state_manager.write_game_info('_mantella_text_input_enabled', 'True')
    #                 transcribed_text = self.game_state_manager.load_data_when_available('_mantella_text_input', '')
    #                 self.game_state_manager.write_game_info('_mantella_text_input', '')
    #                 self.game_state_manager.write_game_info('_mantella_text_input_enabled', 'False')

    #     if (self.debug_mode == '1') & (self.debug_exit_on_first_exchange == '1'):
    #         if say_goodbye:
    #             transcribed_text = self.end_conversation_keyword
    #         else:
    #             say_goodbye = True
        
    #     return transcribed_text, say_goodbye

=======
    def get_player_response(self, say_goodbye, prompt: str):
        if (self.debug_mode == '1') & (self.debug_use_default_player_response == '1'):
            transcribed_text = self.default_player_response
        else:
            if self.mic_enabled == '1':
                # listen for response
                transcribed_text = self.recognize_input(prompt)
            else:
                # text input through console
                if (self.debug_mode == '1') & (self.debug_use_default_player_response == '0'):
                    transcribed_text = input('\nWrite player\'s response: ')
                    logging.log(self.loglevel, f'Player wrote "{transcribed_text}"')
                # await text input from the game
                else:
                    self.game_state_manager.write_game_info('_mantella_text_input', '')
                    self.game_state_manager.write_game_info('_mantella_text_input_enabled', 'True')
                    transcribed_text = self.game_state_manager.load_data_when_available('_mantella_text_input', '')
                    self.game_state_manager.write_game_info('_mantella_text_input', '')
                    self.game_state_manager.write_game_info('_mantella_text_input_enabled', 'False')

        if (self.debug_mode == '1') & (self.debug_exit_on_first_exchange == '1'):
            if say_goodbye:
                transcribed_text = self.end_conversation_keyword
            else:
                say_goodbye = True
        
        return transcribed_text, say_goodbye
>>>>>>> 766fedad

    def recognize_input(self, prompt: str):
        """
        Recognize input from mic and return transcript if activation tag (assistant name) exist
        """
        while True:
            # self.game_state_manager.write_game_info('_mantella_status', 'Listening...')
            logging.log(self.loglevel, 'Listening...')
            transcript = self._recognize_speech_from_mic(prompt)
<<<<<<< HEAD
            # transcript_cleaned = utils.clean_text(transcript)
=======
            if transcript == None:
                continue

            transcript_cleaned = utils.clean_text(transcript)
>>>>>>> 766fedad

            # conversation_ended = self.game_state_manager.load_data_when_available('_mantella_end_conversation', '')
            # if conversation_ended.lower() == 'true':
            #     return 'goodbye'

            # common phrases hallucinated by Whisper
            # if transcript_cleaned in ['', 'thank you', 'thank you for watching', 'thanks for watching', 'the transcript is from the', 'the', 'thank you very much']:
            #     continue

            # self.game_state_manager.write_game_info('_mantella_status', 'Thinking...')
            return transcript
    

    def _recognize_speech_from_mic(self, prompt:str):
        """
        Capture the words from the recorded audio (audio stream --> free text).
        Transcribe speech from recorded from `microphone`.
        """
        @utils.time_it
        def whisper_transcribe(audio, prompt: str):
            # if using faster_whisper (default) return based on faster_whisper's code, if not assume player wants to use server mode and send query to whisper_url set by player.
            if self.whisper_type == 'faster_whisper':
                segments, info = self.transcribe_model.transcribe(audio, task=self.task, language=self.language, beam_size=5, vad_filter=True, initial_prompt=prompt)
                result_text = ' '.join(segment.text for segment in segments)

                return result_text
            # this code queries the whispercpp server set by the user to obtain the response, this format also allows use of official openai whisper API
            else:
                url = self.whisper_url
                if 'openai' in url:
                    headers = {"Authorization": f"Bearer {self.api_key}",}
                else:
                    headers = {"Authorization": "Bearer apikey",}
                data = {'model': self.model, 'prompt': prompt}
                files = {'file': ('audio.wav', audio, 'audio/wav')}
                response = requests.post(url, headers=headers, files=files, data=data)
                response_data = json.loads(response.text)
                if 'text' in response_data:
                    return response_data['text'].strip()

        with self.microphone as source:
            try:
                audio = self.recognizer.listen(source, timeout=self.listen_timeout)
            except sr.WaitTimeoutError:
                return ''
        
        audio_data = audio.get_wav_data(convert_rate=16000)
        audio_file = io.BytesIO(audio_data)
        transcript = whisper_transcribe(audio_file, prompt)
        logging.log(self.loglevel, transcript)

        return transcript


    @staticmethod
    def activation_name_exists(transcript_cleaned, activation_name):
        """Identifies keyword in the input transcript"""

        keyword_found = False
        if transcript_cleaned:
            transcript_words = transcript_cleaned.split()
            if bool(set(transcript_words).intersection([activation_name])):
                keyword_found = True
            elif transcript_cleaned == activation_name:
                keyword_found = True
        
        return keyword_found


    @staticmethod
    def _remove_activation_word(transcript, activation_name):
        transcript = transcript.replace(activation_name, '')
        return transcript<|MERGE_RESOLUTION|>--- conflicted
+++ resolved
@@ -55,77 +55,6 @@
                 else:
                     self.transcribe_model = WhisperModel(self.model, device=self.process_device, compute_type="float32")
 
-<<<<<<< HEAD
-    # def get_player_response(self, say_goodbye, prompt: str):
-    #     if (self.debug_mode == '1') & (self.debug_use_mic == '0'):
-    #         transcribed_text = self.default_player_response
-    #     else:
-    #         if self.mic_enabled == '1':
-    #             # listen for response
-    #             transcribed_text = self.recognize_input(prompt)
-    #         else:
-    #             # text input through console
-    #             if (self.debug_mode == '1') & (self.debug_use_mic == '1'):
-    #                 transcribed_text = input('\nWrite player\'s response: ')
-    #                 logging.log(self.loglevel, f'Player wrote "{transcribed_text}"')
-    #             # await text input from the game
-    #             else:
-    #                 self.game_state_manager.write_game_info('_mantella_text_input', '')
-    #                 self.game_state_manager.write_game_info('_mantella_text_input_enabled', 'True')
-    #                 transcribed_text = self.game_state_manager.load_data_when_available('_mantella_text_input', '')
-    #                 self.game_state_manager.write_game_info('_mantella_text_input', '')
-    #                 self.game_state_manager.write_game_info('_mantella_text_input_enabled', 'False')
-
-    #     if (self.debug_mode == '1') & (self.debug_exit_on_first_exchange == '1'):
-    #         if say_goodbye:
-    #             transcribed_text = self.end_conversation_keyword
-    #         else:
-    #             say_goodbye = True
-        
-    #     return transcribed_text, say_goodbye
-    
-    # def get_player_response(self, say_goodbye, radiant_dialogue="false"):
-    #     if radiant_dialogue == "true":
-    #         if self.call_count < 1:
-    #             logging.info('Running radiant dialogue')
-    #             transcribed_text = '*Please begin / continue a conversation topic (greetings are not needed). Ensure to change the topic if the current one is losing steam. The conversation should steer towards topics which reveal information about the characters and who they are, or instead drive forward conversations previously discussed in their memory.*'
-    #             self.call_count += 1
-    #         elif self.call_count <= 1:
-    #             logging.info('Ending radiant dialogue')
-    #             transcribed_text = '*Please wrap up the current topic between the NPCs in a natural way. Nobody is leaving, so no formal goodbyes.*'
-    #             self.call_count += 1
-    #         else:
-    #             logging.info('Radiant dialogue ended')
-    #             transcribed_text = self.end_conversation_keyword
-    #             self.call_count = 0
-    #     elif (self.debug_mode == '1') & (self.debug_use_mic == '0'):
-    #         transcribed_text = self.default_player_response
-    #     else:
-    #         if self.mic_enabled == '1':
-    #             # listen for response
-    #             transcribed_text = self.recognize_input()
-    #         else:
-    #             # text input through console
-    #             if (self.debug_mode == '1') & (self.debug_use_mic == '1'):
-    #                 transcribed_text = input('\nWrite player\'s response: ')
-    #                 logging.info(f'Player wrote: {transcribed_text}')
-    #             # await text input from the game
-    #             else:
-    #                 self.game_state_manager.write_game_info('_mantella_text_input', '')
-    #                 self.game_state_manager.write_game_info('_mantella_text_input_enabled', 'True')
-    #                 transcribed_text = self.game_state_manager.load_data_when_available('_mantella_text_input', '')
-    #                 self.game_state_manager.write_game_info('_mantella_text_input', '')
-    #                 self.game_state_manager.write_game_info('_mantella_text_input_enabled', 'False')
-
-    #     if (self.debug_mode == '1') & (self.debug_exit_on_first_exchange == '1'):
-    #         if say_goodbye:
-    #             transcribed_text = self.end_conversation_keyword
-    #         else:
-    #             say_goodbye = True
-        
-    #     return transcribed_text, say_goodbye
-
-=======
     def get_player_response(self, say_goodbye, prompt: str):
         if (self.debug_mode == '1') & (self.debug_use_default_player_response == '1'):
             transcribed_text = self.default_player_response
@@ -146,14 +75,13 @@
                     self.game_state_manager.write_game_info('_mantella_text_input', '')
                     self.game_state_manager.write_game_info('_mantella_text_input_enabled', 'False')
 
-        if (self.debug_mode == '1') & (self.debug_exit_on_first_exchange == '1'):
-            if say_goodbye:
-                transcribed_text = self.end_conversation_keyword
-            else:
-                say_goodbye = True
+    #     if (self.debug_mode == '1') & (self.debug_exit_on_first_exchange == '1'):
+    #         if say_goodbye:
+    #             transcribed_text = self.end_conversation_keyword
+    #         else:
+    #             say_goodbye = True
         
         return transcribed_text, say_goodbye
->>>>>>> 766fedad
 
     def recognize_input(self, prompt: str):
         """
@@ -163,14 +91,10 @@
             # self.game_state_manager.write_game_info('_mantella_status', 'Listening...')
             logging.log(self.loglevel, 'Listening...')
             transcript = self._recognize_speech_from_mic(prompt)
-<<<<<<< HEAD
-            # transcript_cleaned = utils.clean_text(transcript)
-=======
             if transcript == None:
                 continue
 
             transcript_cleaned = utils.clean_text(transcript)
->>>>>>> 766fedad
 
             # conversation_ended = self.game_state_manager.load_data_when_available('_mantella_end_conversation', '')
             # if conversation_ended.lower() == 'true':
