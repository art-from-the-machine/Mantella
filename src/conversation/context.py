--- conflicted
+++ resolved
@@ -6,32 +6,25 @@
 from src.utils import get_time_group
 from src.character_manager import Character
 from src.config_loader import ConfigLoader
+from src.llm.openai_client import openai_client
 
 class context:
     """Holds the context of a conversation
     """
-<<<<<<< HEAD
     TOKEN_LIMIT_PERCENT: float = 0.45
 
-    def __init__(self, config: ConfigLoader, rememberer: remembering, language: dict[Hashable, str], is_prompt_too_long: Callable[[str, float], bool]) -> None:
+    def __init__(self, config: ConfigLoader, client: openai_client, rememberer: remembering, language: dict[Hashable, str], is_prompt_too_long: Callable[[str, float], bool]) -> None:
         self.__prev_game_time: tuple[str, str] = '', ''
-=======
-    def __init__(self, config: ConfigLoader, rememberer: remembering, language: dict[Hashable, str], client: openai_client, token_limit_percent: float) -> None:
->>>>>>> 51117565
         self.__npcs_in_conversation: Characters = Characters()
         self.__config: ConfigLoader = config
+        self.__client: openai_client = client
         self.__rememberer: remembering = rememberer
         self.__language: dict[Hashable, str] = language
         self.__is_prompt_too_long: Callable[[str, float], bool] = is_prompt_too_long
         self.__custom_context_values: dict[str, Any] = {}
         self.__ingame_time: int = 12
-<<<<<<< HEAD
         self.__ingame_events: list[str] = []
         self.__have_actors_changed: bool = False
-=======
-        self.__prompt_token_limit_percent = token_limit_percent
-        self.__should_switch_to_multi_npc_conversation: bool = False
->>>>>>> 51117565
 
         if config.game == "Fallout4" or config.game == "Fallout4VR":
             self.__location: str = 'the Commonwealth'
@@ -278,13 +271,12 @@
                 conversation_summary=content[1],
                 conversation_summaries=content[1]
                 )
-<<<<<<< HEAD
             if not self.__is_prompt_too_long(result, self.TOKEN_LIMIT_PERCENT): #self.__client.calculate_tokens_from_text(result) < self.__client.token_limit * self.__token_limit_percent:
-                logging.log(23, f'Prompt sent to LLM: {result.strip()}')
+                logging.log(23, f'Prompt sent to LLM ({self.__client.calculate_tokens_from_text(result)} tokens): {result.strip()}')
                 return result
             
 
-        logging.log(23, f'Prompt sent to LLM: {prompt.strip()}')
+        logging.log(23, f'Prompt sent to LLM ({self.__client.calculate_tokens_from_text(result)} tokens): {prompt.strip()}')
         return prompt #This should only trigger, if the default prompt even without bios and conversation_summaries is too long
     
     def get_characters_excluding_player(self) -> Characters:
@@ -292,13 +284,4 @@
         for actor in self.__npcs_in_conversation.get_all_characters():
             if not actor.is_player_character:
                 new_characters.add_character(actor)
-        return new_characters
-=======
-            if self.__client.calculate_tokens_from_text(result) < self.__client.token_limit * self.__prompt_token_limit_percent:
-                logging.log(23, f'Prompt sent to LLM ({self.__client.calculate_tokens_from_text(result)} tokens): {result.strip()}')
-                return result
-            
-
-        logging.log(23, f'Prompt sent to LLM ({self.__client.calculate_tokens_from_text(result)} tokens): {prompt.strip()}')
-        return prompt #This should only trigger, if the default prompt even without bios and conversation_summaries is too long
->>>>>>> 51117565
+        return new_characters