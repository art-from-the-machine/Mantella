--- conflicted
+++ resolved
@@ -50,15 +50,10 @@
         self.__sentences: sentence_queue = sentence_queue()
         self.__generation_thread: Thread | None = None
         self.__generation_start_lock: Lock = Lock()
-<<<<<<< HEAD
-        self.__actions: list[action] = actions
         self.__image_manager : ImageManager = ImageManager(context_for_conversation, output_manager, self.__generation_thread)
-        
-=======
         # self.__actions: list[action] = actions
         self.last_sentence_audio_length = 0
         self.last_sentence_start_time = time.time()
->>>>>>> df7bc818
 
     @property
     def has_already_ended(self) -> bool:
@@ -178,7 +173,6 @@
             return #If there is no player in the conversation, exit here
 
         with self.__generation_start_lock: #This lock makes sure no new generation by the LLM is started while we clear this
-<<<<<<< HEAD
             if not self.__generation_thread:
                 self.__stop_generation() # Stop generation of additional sentences right now
                 self.__sentences.clear() # Clear any remaining sentences from the list
@@ -205,37 +199,6 @@
         if ejected_npc:
             self.__eject_npc_from_conversation(ejected_npc)
         elif ConversationIsEnded==True:
-=======
-            self.__stop_generation() # Stop generation of additional sentences right now
-            self.__sentences.clear() # Clear any remaining sentences from the list
-
-            if self.__mic_input:
-                player_text = None
-                if self.__stt.stopped_listening:
-                    self.__stt.start_listening(self.__get_mic_prompt())
-                while not player_text:
-                    player_text = self.__stt.get_latest_transcription()
-                if self.__mic_ptt:
-                    # only start listening when push-to-talk button pressed again
-                    self.__stt.stop_listening()
-            
-            new_message: user_message = user_message(player_text, player_character.name, False)
-            new_message.is_multi_npc_message = self.__context.npcs_in_conversation.contains_multiple_npcs()
-            self.update_game_events(new_message)
-            self.__messages.add_message(new_message)            
-            if self.__should_voice_player_input(player_character):
-                player__character_voiced_sentence = self.__output_manager.generate_sentence(player_text, player_character, False)
-                if player__character_voiced_sentence.error_message:
-                    player__character_voiced_sentence = sentence(player_character, player_text, "" , 2.0, False)
-                self.__sentences.put(player__character_voiced_sentence)
-            text = new_message.text
-            logging.log(23, f"Text passed to NPC: {text}")
-
-        ejected_npc = self.__does_dismiss_npc_from_conversation(text)
-        if ejected_npc:
-            self.__prepare_eject_npc_from_conversation(ejected_npc)
-        elif self.__has_conversation_ended(text):
->>>>>>> df7bc818
             new_message.is_system_generated_message = True # Flag message containing goodbye as a system message to exclude from summary
             self.initiate_end_sequence()
         else:
