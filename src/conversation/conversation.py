from enum import Enum
import logging
from threading import Thread, Lock
import time
from typing import Any
from src.llm.openai_client import openai_client
from src.characters_manager import Characters
from src.conversation.conversation_log import conversation_log
from src.conversation.action import action
from src.llm.sentence_queue import sentence_queue
from src.llm.sentence import sentence
from src.remember.remembering import remembering
from src.output_manager import ChatManager
from src.llm.messages import assistant_message, system_message, user_message
from src.conversation.context import context
from src.llm.message_thread import message_thread
from src.conversation.conversation_type import conversation_type, multi_npc, pc_to_npc, radiant
from src.character_manager import Character
from src.http.communication_constants import communication_constants as comm_consts
from src.stt import Transcriber
import src.utils as utils
from src.function_inference.function_manager import get_function_manager_instance

class conversation_continue_type(Enum):
    NPC_TALK = 1
    PLAYER_TALK = 2
    END_CONVERSATION = 3

class conversation:
    TOKEN_LIMIT_PERCENT: float = 0.9
    TOKEN_LIMIT_RELOAD_MESSAGES: float = 0.1
    """Controls the flow of a conversation."""
    def __init__(self, context_for_conversation: context, output_manager: ChatManager, rememberer: remembering, openai_client: openai_client, stt: Transcriber, mic_input: bool, mic_ptt: bool) -> None:
        
        self.__context: context = context_for_conversation
        self.__mic_input: bool = mic_input
        self.__mic_ptt: bool = mic_ptt
        self.__stt: Transcriber | None = stt
        self.__transcribed_text: str | None = None
        if not self.__context.npcs_in_conversation.contains_player_character(): # TODO: fix this being set to a radiant conversation because of NPCs in conversation not yet being added
            self.__conversation_type: conversation_type = radiant(context_for_conversation.config)
        else:
            self.__conversation_type: conversation_type = pc_to_npc(context_for_conversation.config)        
        self.__messages: message_thread = message_thread(None)
        self.__output_manager: ChatManager = output_manager
        self.__rememberer: remembering = rememberer
        self.__openai_client = openai_client
        self.__has_already_ended: bool = False        
        self.__sentences: sentence_queue = sentence_queue()
        self.__generation_thread: Thread | None = None
        self.__generation_start_lock: Lock = Lock()
<<<<<<< HEAD
        self.__actions: list[action] = actions
        self.__function_manager = get_function_manager_instance()
        self.__function_manager.initialize(context_for_conversation, output_manager, None)
=======
        # self.__actions: list[action] = actions
        self.last_sentence_audio_length = 0
        self.last_sentence_start_time = time.time()
>>>>>>> df7bc818

    @property
    def has_already_ended(self) -> bool:
        return self.__has_already_ended
    
    @property
    def context(self) -> context:
        return self.__context
    
    @property
    def output_manager(self) -> ChatManager:
        return self.__output_manager
    
    @property
    def transcribed_text(self) -> str:
        return self.__transcribed_text
    
    @property
    def stt(self) -> Transcriber:
        return self.__stt
    
    @utils.time_it
    def add_or_update_character(self, new_character: list[Character]):
        """Adds or updates a character in the conversation.

        Args:
            new_character (Character): the character to add or update
        """
        characters_removed_by_update = self.__context.add_or_update_characters(new_character)
        if len(characters_removed_by_update) > 0:
            all_characters = self.__context.npcs_in_conversation.get_all_characters()
            all_characters.extend(characters_removed_by_update)
            self.__save_conversations_for_characters(all_characters, is_reload=True)

    @utils.time_it
    def start_conversation(self) -> tuple[str, sentence | None]:
        """Starts a new conversation.

        Returns:
            tuple[str, sentence | None]: Returns a tuple consisting of a reply type and an optional sentence
        """
        greeting: user_message | None = self.__conversation_type.get_user_message(self.__context, self.__messages)
        if greeting:
            self.__messages.add_message(greeting)
            self.__start_generating_npc_sentences()
            return comm_consts.KEY_REPLYTYPE_NPCTALK, None
        else:
            return comm_consts.KEY_REPLYTYPE_PLAYERTALK, None

    @utils.time_it
    def continue_conversation(self) -> tuple[str, sentence | None]:
        """Main workhorse of the conversation. Decides what happens next based on the state of the conversation

        Returns:
            tuple[str, sentence | None]: Returns a tuple consisting of a reply type and an optional sentence
        """
        if self.has_already_ended:
            return comm_consts.KEY_REPLYTYPE_ENDCONVERSATION, None        
        if self.__openai_client.are_messages_too_long(self.__messages, self.TOKEN_LIMIT_PERCENT):
            # Check if conversation too long and if yes initiate intermittent reload
            self.__initiate_reload_conversation()

        # interrupt response if player has spoken
        if self.__stt and self.__stt.has_player_spoken():
            self.__stop_generation()
            self.__sentences.clear()
            return comm_consts.KEY_REQUESTTYPE_TTS, None
        
        # restart mic listening as soon as NPC's first sentence is processed
        if self.__mic_input and not self.__mic_ptt and self.__stt.stopped_listening:
            mic_prompt = self.__get_mic_prompt()
            self.__stt.start_listening(mic_prompt)
        
        #Grab the next sentence from the queue
        next_sentence: sentence | None = self.retrieve_sentence_from_queue()

        if next_sentence and len(next_sentence.sentence) > 0:
            if comm_consts.ACTION_REMOVECHARACTER in next_sentence.actions:
                self.__context.remove_character(next_sentence.speaker)
<<<<<<< HEAD
            #check if the next function call has been vetoed by the LLm, if so then the function doesn't occur
            if self.__context.config.function_enable_inference:
                if next_sentence.has_veto:
                    print(f"Cancelling function call {self.__function_manager.llm_output_function_name } due to <veto> tag")
                    self.__function_manager.clear_llm_output_data() 
                if self.__function_manager.is_initialized() and self.__function_manager.llm_output_call_type == "function":
                    # Prefix the function name with "mantella_" and add it to the actions list
                    mantella_function_name = "mantella_" + self.__function_manager.llm_output_function_name
                    next_sentence.actions.append(mantella_function_name)
                    if self.__function_manager.llm_output_target_id:
                        next_sentence.target_ids.append(self.__function_manager.llm_output_target_id)
                    if self.__function_manager.llm_output_target_name:
                        next_sentence.target_names.append(self.__function_manager.llm_output_target_name)
                    self.__function_manager.clear_llm_output_data() 
                if self.__context.config.function_enable_veto:
                    self.__messages.remove_LLM_warnings()
            #if there is a next sentence and it actually has content, return it as something for an NPC to say 
=======
            #if there is a next sentence and it actually has content, return it as something for an NPC to say
            if self.last_sentence_audio_length > 0:
                logging.info(f'Waiting {round(self.last_sentence_audio_length, 1)} seconds for last voiceline to play')
            # before immediately sending the next voiceline, give the player the chance to interrupt
            while time.time() - self.last_sentence_start_time < self.last_sentence_audio_length:
                if self.__stt.has_player_spoken():
                    self.__stop_generation()
                    self.__sentences.clear()
                    return comm_consts.KEY_REQUESTTYPE_TTS, None
                time.sleep(0.01)
            self.last_sentence_audio_length = next_sentence.voice_line_duration + self.__context.config.wait_time_buffer
            self.last_sentence_start_time = time.time()
>>>>>>> df7bc818
            return comm_consts.KEY_REPLYTYPE_NPCTALK, next_sentence
        else:
            #Ask the conversation type here, if we should end the conversation
            if self.__conversation_type.should_end(self.__context, self.__messages):
                self.initiate_end_sequence()
                return comm_consts.KEY_REPLYTYPE_NPCTALK, None
            else:
                #If not ended, ask the conversation type for an automatic user message. If there is None, signal the game that the player must provide it 
                new_user_message = self.__conversation_type.get_user_message(self.__context, self.__messages)
                if new_user_message:
                    self.__messages.add_message(new_user_message)
                    self.__start_generating_npc_sentences()
                    return comm_consts.KEY_REPLYTYPE_NPCTALK, None
                else:
                    return comm_consts.KEY_REPLYTYPE_PLAYERTALK, None

    @utils.time_it
    def process_player_input(self, player_text: str):
        """Submit the input of the player to the conversation

        Args:
            player_text (str): The input text / voice transcribe of what the player character is supposed to say
        """
        player_character = self.__context.npcs_in_conversation.get_player_character()
        if not player_character:
            return #If there is no player in the conversation, exit here

        with self.__generation_start_lock: #This lock makes sure no new generation by the LLM is started while we clear this
            self.__stop_generation() # Stop generation of additional sentences right now
            self.__sentences.clear() # Clear any remaining sentences from the list

            if self.__mic_input:
                player_text = None
                if self.__stt.stopped_listening:
                    self.__stt.start_listening(self.__get_mic_prompt())
                while not player_text:
                    player_text = self.__stt.get_latest_transcription()
                if self.__mic_ptt:
                    # only start listening when push-to-talk button pressed again
                    self.__stt.stop_listening()
            
            new_message: user_message = user_message(player_text, player_character.name, False)
            new_message.is_multi_npc_message = self.__context.npcs_in_conversation.contains_multiple_npcs()
            self.update_game_events(new_message)
            self.__messages.add_message(new_message)            
            if self.__should_voice_player_input(player_character):
                player__character_voiced_sentence = self.__output_manager.generate_sentence(player_text, player_character, False)
                if player__character_voiced_sentence.error_message:
                    player__character_voiced_sentence = sentence(player_character, player_text, "" , 2.0, False)
                self.__sentences.put(player__character_voiced_sentence)
            text = new_message.text
            logging.log(23, f"Text passed to NPC: {text}")

        ejected_npc = self.__does_dismiss_npc_from_conversation(text)
        ConversationIsEnded =self.__has_conversation_ended(text)
        if ConversationIsEnded==False and self.__function_manager.is_initialized() and not self.__context.npcs_in_conversation.contains_multiple_npcs() and self.__context.config.function_enable_inference: #No actions for multi NPC conversations
            returnedLLMFunctionOutput=self.__function_manager.process_function_call(self.__messages,text)
            print(f"function enable veto is {self.__context.config.function_enable_veto}")
            print(f"Returned function output is {returnedLLMFunctionOutput}")              
            warning_message: user_message = user_message(returnedLLMFunctionOutput, player_character.name, True, is_LLM_warning = True) #Sends a warning message to the LLM so it roughly knows what the NPC is going to do and has a chance to stop it
            self.__messages.add_message(warning_message)  #consider making this a one of a singleton message

        if ejected_npc:
            self.__prepare_eject_npc_from_conversation(ejected_npc)
        elif self.__has_conversation_ended(text):
            new_message.is_system_generated_message = True # Flag message containing goodbye as a system message to exclude from summary
            self.initiate_end_sequence()
        else:
            self.__start_generating_npc_sentences()

    def __get_mic_prompt(self):
        mic_prompt = f"This is a conversation with {self.__context.get_character_names_as_text(False)} in {self.__context.location}."
        #logging.log(23, f'Context for mic transcription: {mic_prompt}')
        return mic_prompt

    @utils.time_it
    def update_context(self, location: str | None, time: int, custom_ingame_events: list[str], weather: str, custom_context_values: dict[str, Any]):
        """Updates the context with a new set of values

        Args:
            location (str): the location the characters are currently in
            time (int): the current ingame time
            custom_ingame_events (list[str]): a list of events that happend since the last update
            custom_context_values (dict[str, Any]): the current set of context values
        """
        self.__context.update_context(location, time, custom_ingame_events, weather, custom_context_values)
        print(f"in conversation the custom values are {self.__context.get_custom_context_value('mantella_function_npc_distances')}")

        self.__function_manager.context = self.__context
        print(f"in conversation the custom values for function manager are {self.__function_manager.context.get_custom_context_value('mantella_function_npc_distances')}")
        if self.__context.have_actors_changed:
            self.__update_conversation_type()
            self.__context.have_actors_changed = False

    @utils.time_it
    def __update_conversation_type(self):
        """This changes between pc_to_npc, multi_npc and radiant conversation_types based on the current state of the context
        """
        # If the conversation can proceed for the first time, it starts and we add the system_message with the prompt
        if not self.__has_already_ended:
            self.__stop_generation()
            self.__sentences.clear()
            
            if not self.__context.npcs_in_conversation.contains_player_character():
                self.__conversation_type = radiant(self.__context.config)
            elif self.__context.npcs_in_conversation.active_character_count() >= 3:
                self.__conversation_type = multi_npc(self.__context.config)
            else:
                self.__conversation_type = pc_to_npc(self.__context.config)

            new_prompt = self.__conversation_type.generate_prompt(self.__context)        
            if len(self.__messages) == 0:
                self.__messages: message_thread = message_thread(new_prompt)
            else:
                self.__conversation_type.adjust_existing_message_thread(self.__messages, self.__context)
                self.__messages.reload_message_thread(new_prompt, self.__openai_client.calculate_tokens_from_text, int(self.__openai_client.token_limit * self.TOKEN_LIMIT_RELOAD_MESSAGES))

    @utils.time_it
    def update_game_events(self, message: user_message) -> user_message:
        """Add in-game events to player's response"""

        all_ingame_events = self.__context.get_context_ingame_events()
        max_events = min(len(all_ingame_events) ,self.__context.config.max_count_events)
        message.add_event(all_ingame_events[-max_events:])
        self.__context.clear_context_ingame_events()        

        if message.count_ingame_events() > 0:            
            logging.log(28, f'In-game events since previous exchange:\n{message.get_ingame_events_text()}')

        return message

    @utils.time_it
    def retrieve_sentence_from_queue(self) -> sentence | None:
        """Retrieves the next sentence from the queue.
        If there is a sentence, adds the sentence to the last assistant_message of the message_thread.
        If the last message is not an assistant_message, a new one will be added.

        Returns:
            sentence | None: The next sentence from the queue or None if the queue is empty
        """
        next_sentence: sentence | None = self.__sentences.get_next_sentence() #This is a blocking call. Execution will wait here until queue is filled again
        if not next_sentence:
            return None
        
        if not next_sentence.is_system_generated_sentence and not next_sentence.speaker.is_player_character:
            last_message = self.__messages.get_last_message()
            if not isinstance(last_message, assistant_message):
                last_message = assistant_message()
                last_message.is_multi_npc_message = self.__context.npcs_in_conversation.contains_multiple_npcs()
                self.__messages.add_message(last_message)
            last_message.add_sentence(next_sentence)
        return next_sentence
   
    @utils.time_it
    def initiate_end_sequence(self):
        """Replaces all remaining sentences with a "goodbye" sentence that also prompts the game to request a stop to the conversation using an action
        """
        if not self.__has_already_ended:
            config = self.__context.config            
            self.__stop_generation()
            self.__sentences.clear()            
            # say goodbyes
            npc = self.__context.npcs_in_conversation.last_added_character
            if self.__context.config.function_enable_veto:
                self.__messages.remove_LLM_warnings() #remove vote warning to prevent those from being part of the summary
            if npc:
                goodbye_sentence = self.__output_manager.generate_sentence(config.goodbye_npc_response, npc, True)
                if goodbye_sentence:
                    goodbye_sentence.actions.append(comm_consts.ACTION_ENDCONVERSATION)
                    self.__sentences.put(goodbye_sentence)
                    
    @utils.time_it
    def contains_character(self, ref_id: str) -> bool:
        for actor in self.__context.npcs_in_conversation.get_all_characters():
            if actor.ref_id == ref_id:
                return True
        return False
    
    @utils.time_it
    def get_character(self, ref_id: str) -> Character | None:
        for actor in self.__context.npcs_in_conversation.get_all_characters():
            if actor.ref_id == ref_id:
                return actor
        return None

    @utils.time_it
    def end(self):
        """Ends a conversation
        """
        self.__has_already_ended = True
        self.__stop_generation()
        self.__sentences.clear()        
        self.__save_conversation(is_reload=False)
    
    @utils.time_it
    def __start_generating_npc_sentences(self):
        """Starts a background Thread to generate sentences into the sentence_queue"""    
        with self.__generation_start_lock:
            if not self.__generation_thread:
                self.__sentences.is_more_to_come = True
                self.__generation_thread = Thread(None, self.__output_manager.generate_response, None, [self.__messages, self.__context.npcs_in_conversation, self.__sentences, self.context.config.actions]).start()   

    @utils.time_it
    def __stop_generation(self):
        """Stops the current generation of sentences if there is one
        """
        self.__output_manager.stop_generation()
        while self.__generation_thread and self.__generation_thread.is_alive():
            time.sleep(0.1)
        self.__generation_thread = None

    @utils.time_it
    def __prepare_eject_npc_from_conversation(self, npc: Character):
        if not self.__has_already_ended:            
            self.__stop_generation()
            self.__sentences.clear()            
            # say goodbye
            goodbye_sentence = self.__output_manager.generate_sentence(self.__context.config.goodbye_npc_response, npc, False)
            if goodbye_sentence:
                goodbye_sentence.actions.append(comm_consts.ACTION_REMOVECHARACTER)
                self.__sentences.put(goodbye_sentence)        

    @utils.time_it
    def __save_conversation(self, is_reload: bool):
        """Saves conversation log and state for each NPC in the conversation"""
        self.__save_conversations_for_characters(self.__context.npcs_in_conversation.get_all_characters(), is_reload)

    @utils.time_it
    def __save_conversations_for_characters(self, characters_to_save_for: list[Character], is_reload: bool):
        characters_object = Characters()
        for npc in characters_to_save_for:
            if not npc.is_player_character:
                characters_object.add_or_update_character(npc)
                conversation_log.save_conversation_log(npc, self.__messages.transform_to_openai_messages(self.__messages.get_talk_only()), self.__context.world_id)
        self.__rememberer.save_conversation_state(self.__messages, characters_object, self.__context.world_id, is_reload)

    @utils.time_it
    def __initiate_reload_conversation(self):
        """Places a "gather thoughts" sentence add the front of the queue that also prompts the game to request a reload of the conversation using an action"""
        latest_npc = self.__context.npcs_in_conversation.last_added_character
        if not latest_npc: 
            self.initiate_end_sequence()
            return
        
        # Play gather thoughts
        collecting_thoughts_text = self.__context.config.collecting_thoughts_npc_response
        collecting_thoughts_sentence = self.__output_manager.generate_sentence(collecting_thoughts_text, latest_npc, True)        
        if collecting_thoughts_sentence:
            collecting_thoughts_sentence.actions.append(comm_consts.ACTION_RELOADCONVERSATION)
            self.__sentences.put_at_front(collecting_thoughts_sentence)
    
    @utils.time_it
    def reload_conversation(self):
        """Reloads the conversation
        """
        self.__save_conversation(is_reload=True)
        # Reload
        new_prompt = self.__conversation_type.generate_prompt(self.__context)
        self.__messages.reload_message_thread(new_prompt, self.__openai_client.calculate_tokens_from_text, int(self.__openai_client.token_limit * self.TOKEN_LIMIT_RELOAD_MESSAGES))

    @utils.time_it
    def __has_conversation_ended(self, last_user_text: str) -> bool:
        """Checks if the last player text has ended the conversation

        Args:
            last_user_text (str): the text to check

        Returns:
            bool: true if the conversation has ended, false otherwise
        """
        # transcriber = self.__stt
        config = self.__context.config
        transcript_cleaned = utils.clean_text(last_user_text)

        # check if user is ending conversation
        return Transcriber.activation_name_exists(transcript_cleaned, config.end_conversation_keyword.lower()) or (Transcriber.activation_name_exists(transcript_cleaned, 'good bye'))

    @utils.time_it
    def __does_dismiss_npc_from_conversation(self, last_user_text: str) -> Character | None:
        """Checks if the last player text dismisses an NPC from the conversation

        Args:
            last_user_text (str): the text to check

        Returns:
            bool: true if the conversation has ended, false otherwise
        """
        # transcriber = self.__stt
        config = self.__context.config
        transcript_cleaned = utils.clean_text(last_user_text)

        # check if user is ending conversation

        goodbye_phrase = config.end_conversation_keyword.lower()
        words = transcript_cleaned.split()
        for i in range(len(words)):
            if words[i] == goodbye_phrase and i < (len(words) - 1):
                for npc_name in self.__context.npcs_in_conversation.get_all_names():
                    if words[i+1] in npc_name.lower().split():
                        return self.__context.npcs_in_conversation.get_character_by_name(npc_name)
        return None
    
    @utils.time_it
    def __should_voice_player_input(self, player_character: Character) -> bool:
        game_value: Any = player_character.get_custom_character_value(comm_consts.KEY_ACTOR_PC_VOICEPLAYERINPUT)
        if game_value == None:
            return self.__context.config.voice_player_input
        return game_value

            

               <|MERGE_RESOLUTION|>--- conflicted
+++ resolved
@@ -49,15 +49,11 @@
         self.__sentences: sentence_queue = sentence_queue()
         self.__generation_thread: Thread | None = None
         self.__generation_start_lock: Lock = Lock()
-<<<<<<< HEAD
-        self.__actions: list[action] = actions
+        #self.__actions: list[action] = actions
         self.__function_manager = get_function_manager_instance()
         self.__function_manager.initialize(context_for_conversation, output_manager, None)
-=======
-        # self.__actions: list[action] = actions
         self.last_sentence_audio_length = 0
         self.last_sentence_start_time = time.time()
->>>>>>> df7bc818
 
     @property
     def has_already_ended(self) -> bool:
@@ -137,7 +133,6 @@
         if next_sentence and len(next_sentence.sentence) > 0:
             if comm_consts.ACTION_REMOVECHARACTER in next_sentence.actions:
                 self.__context.remove_character(next_sentence.speaker)
-<<<<<<< HEAD
             #check if the next function call has been vetoed by the LLm, if so then the function doesn't occur
             if self.__context.config.function_enable_inference:
                 if next_sentence.has_veto:
@@ -155,8 +150,6 @@
                 if self.__context.config.function_enable_veto:
                     self.__messages.remove_LLM_warnings()
             #if there is a next sentence and it actually has content, return it as something for an NPC to say 
-=======
-            #if there is a next sentence and it actually has content, return it as something for an NPC to say
             if self.last_sentence_audio_length > 0:
                 logging.info(f'Waiting {round(self.last_sentence_audio_length, 1)} seconds for last voiceline to play')
             # before immediately sending the next voiceline, give the player the chance to interrupt
@@ -168,7 +161,6 @@
                 time.sleep(0.01)
             self.last_sentence_audio_length = next_sentence.voice_line_duration + self.__context.config.wait_time_buffer
             self.last_sentence_start_time = time.time()
->>>>>>> df7bc818
             return comm_consts.KEY_REPLYTYPE_NPCTALK, next_sentence
         else:
             #Ask the conversation type here, if we should end the conversation
