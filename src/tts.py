import datetime
import requests
from requests.exceptions import ConnectionError
import time
import winsound
import logging
import src.utils as utils
import os
import soundfile as sf
import numpy as np
import re
import sys
from pathlib import Path
import json
from subprocess import Popen, PIPE, STDOUT, DEVNULL, STARTUPINFO,STARTF_USESHOWWINDOW
import io
import subprocess
import csv

class TTSServiceFailure(Exception):
    pass

class VoiceModelNotFound(Exception):
    pass

class Synthesizer:
    def __init__(self, config, character_df):
        self.loglevel = 29
        self.xvasynth_path = config.xvasynth_path
        self.facefx_path = config.facefx_path
        self.process_device = config.xvasynth_process_device
        self.times_checked = 0
        # to print output to console
        self.tts_print = config.tts_print
        
        #Added from XTTS implementation
        self.tts_service = config.tts_service
        self.xtts_default_model = config.xtts_default_model
        self.xtts_deepspeed = int(config.xtts_deepspeed)
        self.xtts_lowvram = int(config.xtts_lowvram)
        self.xtts_device = config.xtts_device
        self.xtts_url = config.xtts_url
        self.xtts_data = config.xtts_data
        self.xtts_server_path = config.xtts_server_path
        self.xtts_accent = config.xtts_accent
        self.official_model_list = ["main","v2.0.3","v2.0.2","v2.0.1","v2.0.0"]

        self.synthesize_url = 'http://127.0.0.1:8008/synthesize'
        self.synthesize_batch_url = 'http://127.0.0.1:8008/synthesize_batch'
        self.loadmodel_url = 'http://127.0.0.1:8008/loadModel'
        self.setvocoder_url = 'http://127.0.0.1:8008/setVocoder'

        self.xtts_synthesize_url = f'{self.xtts_url}/tts_to_audio/'
        self.xtts_switch_model = f'{self.xtts_url}/switch_model'
        self.xtts_set_tts_settings = f'{self.xtts_url}/set_tts_settings'
        self.xtts_get_models_list = f'{self.xtts_url}/get_models_list'
        self.xtts_get_speakers_list = f'{self.xtts_url}/speakers_list'
        
        character_df['advanced_voice_model'] = character_df['advanced_voice_model'].fillna('').apply(str)
        character_df['voice_model'] = character_df['voice_model'].fillna('').apply(str)

        self.advanced_voice_model_data = list(set(character_df['advanced_voice_model'].tolist()))
        self.voice_model_data = list(set(character_df['voice_model'].tolist()))
        self.csv_voice_folder_data = list(set(character_df['skyrim_voice_folder'].tolist())) if 'skyrim' in config.game.lower() else list(set(character_df['fallout4_voice_folder'].tolist()))
        
        # voice models path (renaming Fallout4VR to Fallout4 to allow for filepath completion)
        if config.game == "Fallout4" or config.game == "Fallout4VR":
            self.game = "Fallout4"
        #(renaming SkyrimVR to Skyrim to allow for filepath completion)
        else: 
            self.game = "Skyrim"
        # check if xvasynth is running; otherwise try to run it
        if self.tts_service == 'xtts':
            logging.log(self.loglevel, f'Connecting to XTTS...')
            self.check_if_xtts_is_running()
            self.available_models = self._get_available_models()
            self.available_speakers = self._get_available_speakers()
            self.generate_filtered_speaker_dicts()
            self.last_model = self.get_first_available_official_model()
            if not self.facefx_path :
                self.facefx_path = self.xtts_server_path + "/plugins/lip_fuz"
        else:
            logging.log(self.loglevel, f'Connecting to xVASynth...')
            self.check_if_xvasynth_is_running()
            if not self.facefx_path :
                self.facefx_path = self.xvasynth_path + "/resources/app/plugins/lip_fuz"


        self.model_path = f"{self.xvasynth_path}/resources/app/models/{self.game}/"
        # output wav / lip files path
        self.output_path = utils.resolve_path()+'/data'

        self.language = config.language

        self.pace = config.pace
        self.use_sr = bool(config.use_sr)
        self.use_cleanup = bool(config.use_cleanup)

        # determines whether the voiceline should play internally
        self.debug_mode = config.debug_mode
        self.play_audio_from_script = config.play_audio_from_script

        # last active voice model
        self.last_voice = ''

        self.speaker_type = ''
        self.model_type = ''
        self.base_speaker_emb = ''
       

    def _get_available_models(self):
        # Code to request and return the list of available models
        response = requests.get(self.xtts_get_models_list)
        if response.status_code == 200:
            # Convert each element in the response to lowercase and remove spaces
            return [model.lower().replace(' ', '') for model in response.json()]
        else:
            return []
            
    def _get_available_speakers(self):
        # Code to request and return the list of available models
        response = requests.get(self.xtts_get_speakers_list)
        return response.json() if response.status_code == 200 else []
    
    def get_first_available_official_model(self):
        # Check in the available models list if there is an official model
        for model in self.official_model_list:
            if model in self.available_models:
                return model
        return None

    def convert_to_16bit(self, input_file, output_file=None):
        if output_file is None:
            output_file = input_file
        # Read the audio file
        data, samplerate = sf.read(input_file)

        # Directly convert to 16-bit if data is in float format and assumed to be in the -1.0 to 1.0 range
        if np.issubdtype(data.dtype, np.floating):
            # Ensure no value exceeds the -1.0 to 1.0 range before conversion (optional, based on your data's characteristics)
            # data = np.clip(data, -1.0, 1.0)  # Uncomment if needed
            data_16bit = np.int16(data * 32767)
        elif not np.issubdtype(data.dtype, np.int16):
            # If data is not floating-point or int16, consider logging or handling this case explicitly
            # For simplicity, this example just converts to int16 without scaling
            data_16bit = data.astype(np.int16)
        else:
            # If data is already int16, no conversion is necessary
            data_16bit = data

        # Write the 16-bit audio data back to a file
        sf.write(output_file, data_16bit, samplerate, subtype='PCM_16')

<<<<<<< HEAD
    def synthesize(self, voice: str, voiceline: str, in_game_voice: str, aggro: bool = False):
        if voice != self.last_voice:
            self.change_voice(voice)
=======
    def synthesize(self, voice, voiceline, in_game_voice, csv_in_game_voice, voice_accent, aggro=0, advanced_voice_model=None): 
        if self.last_voice not in [voice, in_game_voice, csv_in_game_voice, advanced_voice_model, 'fo4_'+voice]:
            self.change_voice(voice, in_game_voice, csv_in_game_voice, advanced_voice_model, voice_accent)
>>>>>>> 51117565

        logging.log(22, f'Synthesizing voiceline: {voiceline.strip()}')
        phrases = self._split_voiceline(voiceline)

        if self.tts_service == 'xvasynth':
            phrases = self._split_voiceline(voiceline)
			
            voiceline_files = []
            for phrase in phrases:
                voiceline_file = f"{self.output_path}/voicelines/{utils.clean_text(phrase)[:150]}.wav"
                voiceline_files.append(voiceline_file)

        final_voiceline_file_name = 'out' # "out" is the file name used by XTTS
        final_voiceline_folder = f"{self.output_path}/voicelines"
        final_voiceline_file =  f"{final_voiceline_folder}/{final_voiceline_file_name}.wav"

        try:
            if os.path.exists(final_voiceline_file):
                os.remove(final_voiceline_file)
            if os.path.exists(final_voiceline_file.replace(".wav", ".lip")):
                os.remove(final_voiceline_file.replace(".wav", ".lip"))
        except:
            logging.warning("Failed to remove spoken voicelines")
    
        # Synthesize voicelines
        if self.tts_service == 'xtts':
            self._synthesize_line_xtts(voiceline, final_voiceline_file, self.last_voice, aggro)
        else:
            if len(phrases) == 1:
                self._synthesize_line(phrases[0], final_voiceline_file, aggro)
            else:
				# TODO: include batch synthesis for v3 models (batch not needed very often)
                if self.model_type != 'xVAPitch':
                    self._batch_synthesize(phrases, voiceline_files)
                else:
                    for i, voiceline_file in enumerate(voiceline_files):
                        self._synthesize_line(phrases[i], voiceline_files[i])
                self.merge_audio_files(voiceline_files, final_voiceline_file)
        if not os.path.exists(final_voiceline_file):
            logging.error(f'xVASynth failed to generate voiceline at: {Path(final_voiceline_file)}')
            raise FileNotFoundError()

        # FaceFX for creating a LIP file
        try:
            # check if FonixData.cdf file is besides FaceFXWrapper.exe
            cdf_path = Path(self.facefx_path) / 'FonixData.cdf' 
            if not cdf_path.exists():
                logging.error(f'Could not find FonixData.cdf in "{cdf_path.parent}" required by FaceFXWrapper. Look for the Lip Fuz plugin of xVASynth.')
                raise FileNotFoundError()

            # generate .lip file from the .wav file with FaceFXWrapper
            face_wrapper_executable = Path(self.facefx_path) / "FaceFXWrapper.exe"
            if not face_wrapper_executable.exists():
                logging.error(f'Could not find FaceFXWrapper.exe in "{face_wrapper_executable.parent}" with which to create a Lip Sync file, download it from: https://github.com/Nukem9/FaceFXWrapper/releases')
                raise FileNotFoundError()
        
            # Run FaceFXWrapper.exe
            r_wav = final_voiceline_file.replace(".wav", "_r.wav")
            lip = final_voiceline_file.replace(".wav", ".lip")
            commands = [
                face_wrapper_executable.name,
                self.game,
                "USEnglish",
                cdf_path.name,
                f'"{final_voiceline_file}"',
                f'"{r_wav}"',
                f'"{lip}"',
                f'"{voiceline}"'
            ]
            command = " ".join(commands)
            self.run_facefx_command(command)


            # remove file created by FaceFXWrapper
            if os.path.exists(final_voiceline_file.replace(".wav", "_r.wav")):
                os.remove(final_voiceline_file.replace(".wav", "_r.wav"))
        except Exception as e:
            logging.warning(e)

        #rename to unique name        
        if(os.path.exists(final_voiceline_file)):
            try:
                timestamp: str = datetime.datetime.now().strftime("%Y_%m_%d_%H_%M_%S_%f_")
                new_wav_file_name = f"{final_voiceline_folder}/{timestamp + final_voiceline_file_name}.wav" 
                new_lip_file_name = new_wav_file_name.replace(".wav", ".lip")
                os.rename(final_voiceline_file, new_wav_file_name)
                os.rename(final_voiceline_file.replace(".wav", ".lip"), new_lip_file_name)
                final_voiceline_file = new_wav_file_name
            except:
                logging.error(f'Could not rename {final_voiceline_file} or {final_voiceline_file.replace(".wav", ".lip")}')

        # if Debug Mode is on, play the audio file
        if (self.debug_mode == '1') & (self.play_audio_from_script == '1'):
            winsound.PlaySound(final_voiceline_file, winsound.SND_FILENAME)
        return final_voiceline_file

    def _group_sentences(self, voiceline_sentences, max_length=150):
        """
        Splits sentences into separate voicelines based on their length (max=max_length)
        Groups sentences if they can be done so without exceeding max_length
        """
        grouped_sentences = []
        temp_group = []
        for sentence in voiceline_sentences:
            if len(sentence) > max_length:
                grouped_sentences.append(sentence)
            elif len(' '.join(temp_group + [sentence])) <= max_length:
                temp_group.append(sentence)
            else:
                grouped_sentences.append(' '.join(temp_group))
                temp_group = [sentence]
        if temp_group:
            grouped_sentences.append(' '.join(temp_group))

        return grouped_sentences
    

    def _split_voiceline(self, voiceline, max_length=150):
        """Split voiceline into phrases by commas, 'and', and 'or'"""

        # Split by commas and "and" or "or"
        chunks = re.split(r'(, | and | or )', voiceline)
        # Join the delimiters back to their respective chunks
        chunks = [chunks[i] + (chunks[i+1] if i+1 < len(chunks) else '') for i in range(0, len(chunks), 2)]
        # Filter out empty chunks
        chunks = [chunk for chunk in chunks if chunk.strip()]

        result = []
        for chunk in chunks:
            if len(chunk) <= max_length:
                if result and result[-1].endswith(' and'):
                    result[-1] = result[-1][:-4]
                    chunk = 'and ' + chunk.strip()
                elif result and result[-1].endswith(' or'):
                    result[-1] = result[-1][:-3]
                    chunk = 'or ' + chunk.strip()
                result.append(chunk.strip())
            else:
                # Split long chunks based on length
                words = chunk.split()
                current_line = words[0]
                for word in words[1:]:
                    if len(current_line + ' ' + word) <= max_length:
                        current_line += ' ' + word
                    else:
                        if current_line.endswith(' and'):
                            current_line = current_line[:-4]
                            word = 'and ' + word
                        if current_line.endswith(' or'):
                            current_line = current_line[:-3]
                            word = 'or ' + word
                        result.append(current_line.strip())
                        current_line = word
                result.append(current_line.strip())

        result = self._group_sentences(result, max_length)
        logging.debug(f'Split sentence into : {result}')

        return result
    

    def merge_audio_files(self, audio_files, voiceline_file_name):
        merged_audio = np.array([])

        for audio_file in audio_files:
            try:
                audio, samplerate = sf.read(audio_file)
                merged_audio = np.concatenate((merged_audio, audio))
            except:
                logging.error(f'Could not find voiceline file: {audio_file}')

        sf.write(voiceline_file_name, merged_audio, samplerate)
    

    @utils.time_it
<<<<<<< HEAD
    def _synthesize_line(self, line, save_path, aggro: bool = False):
=======
    def _synthesize_line(self, line, save_path, aggro=0, voicemodelversion='3.0'):
>>>>>>> 51117565
        pluginsContext = {}
        # in combat
        if aggro:
            pluginsContext["mantella_settings"] = {
                "emAngry": 0.6
            }
        data = {
            'pluginsContext': json.dumps(pluginsContext),
            'modelType': self.model_type,
            'sequence': line,
            'pace': self.pace,
            'outfile': save_path,
            'vocoder': 'n/a',
            'base_lang': self.language,
            'base_emb': self.base_speaker_emb,
            'useSR': self.use_sr,
            'useCleanup': self.use_cleanup,
        }

        max_attempts = 3
        for attempt in range(max_attempts):
            try:
                requests.post(self.synthesize_url, json=data)
                break  # Exit the loop if the request is successful
            except ConnectionError as e:
                if attempt < max_attempts - 1:  # Not the last attempt
                    logging.warning(f"Connection error while synthesizing voiceline. Restarting xVASynth server... ({attempt})")
                    if voicemodelversion!='1.0':
                        self.run_xvasynth_server()
                        self.change_voice(self.last_voice)
                else:
                    logging.error(f"Failed to synthesize line after {max_attempts} attempts. Skipping voiceline: {line}")
                    break

    def _sanitize_voice_name(self, voice_name):
        """Sanitizes the voice name by removing spaces."""
        if isinstance(voice_name, str):
            return voice_name.replace(" ", "").lower()
        else:
            return ''

    def _voice_exists(self, voice_name, speaker_type):
        """Checks if the sanitized voice name exists in the specified filtered speakers."""
        sanitized_voice_name = self._sanitize_voice_name(voice_name)
        speakers = []
        
        if speaker_type == 'advanced':
            speakers = self.advanced_filtered_speakers.get(self.language, {}).get('speakers', [])
        elif speaker_type == 'regular':
            speakers = self.voice_filtered_speakers.get(self.language, {}).get('speakers', [])
        elif speaker_type == 'csv_voice_folder':
            speakers = self.csv_voice_folder_speakers.get(self.language, {}).get('speakers', [])

        return sanitized_voice_name in [self._sanitize_voice_name(speaker) for speaker in speakers]
 
    @utils.time_it
<<<<<<< HEAD
    def _synthesize_line_xtts(self, line, save_path, voice, in_game_voice, aggro: bool):
        def get_voiceline(voice_model_name):
            voice_path = f"{voice_model_name.replace(' ', '')}"
=======
    def _synthesize_line_xtts(self, line, save_path, voice, aggro=0):
        def get_voiceline(voice_name):
            voice_path = f"{self._sanitize_voice_name(voice_name)}"
>>>>>>> 51117565
            data = {
                'text': line,
                'speaker_wav': voice_path,
                'language': self.language,
            }
            return requests.post(self.xtts_synthesize_url, json=data)

        response = get_voiceline(voice.lower())
        if response and response.status_code == 200:
            self.convert_to_16bit(io.BytesIO(response.content), save_path)
            logging.info(f"Successfully synthesized using {self.speaker_type}: '{voice}'")
            return  # Exit the function successfully after processing
        elif response:
            logging.error(f"Failed with {self.speaker_type}: '{voice}'. HTTP Error: {response.status_code}")


    def filter_and_log_speakers(self, voice_model_list, log_file_name):
        # Initialize filtered speakers dictionary with all languages
        filtered_speakers = {lang: {'speakers': []} for lang in self.available_speakers}
        # Prepare the header for the CSV log
        languages = sorted(self.available_speakers.keys())
        log_data = [["Voice Model"] + languages]

        # Set to keep track of added (sanitized) voice models to avoid duplicates
        added_voice_models = set()

        # Iterate over each voice model in the list and sanitize
        for voice_model in voice_model_list:
            sanitized_vm = self._sanitize_voice_name(voice_model)
            # Skip if this sanitized voice model has already been processed
            if sanitized_vm in added_voice_models:
                continue

            # Add to tracking set
            added_voice_models.add(sanitized_vm)

            # Initialize log row with sanitized name
            row = [sanitized_vm] + [''] * len(languages)
            # Check each language for the presence of the sanitized voice model
            for i, lang in enumerate(languages, start=1):
                available_lang_speakers = [self._sanitize_voice_name(speaker) for speaker in self.available_speakers[lang]['speakers']]
                if sanitized_vm in available_lang_speakers:
                    # Append sanitized voice model name to the filtered speakers list for the language
                    filtered_speakers[lang]['speakers'].append(sanitized_vm)
                    # Mark as found in this language in the log row
                    row[i] = 'X'

            # Append row to log data
            log_data.append(row)

        # Write log data to CSV file
        with open(f"data/{log_file_name}_xtts.csv", 'w', newline='', encoding='utf-8') as csvfile:
            writer = csv.writer(csvfile)
            writer.writerows(log_data)

        return filtered_speakers

    def generate_filtered_speaker_dicts(self):
        # Filter and log advanced voice models
        self.advanced_filtered_speakers = self.filter_and_log_speakers(self.advanced_voice_model_data, "advanced_voice_model_data_log")
        
        # Filter and log regular voice models
        self.voice_filtered_speakers = self.filter_and_log_speakers(self.voice_model_data, "voice_model_data_log")

        # Filter and log voice folder names according to CSV
        self.csv_voice_folder_speakers = self.filter_and_log_speakers(self.csv_voice_folder_data, "csv_voice_folder_data_log")

    @utils.time_it
    def _batch_synthesize(self, grouped_sentences, voiceline_files):
        # line = [text, unknown 1, unknown 2, pace, output_path, unknown 5, unknown 6, pitch_amp]
        linesBatch = [[grouped_sentences[i], '', '', 1, voiceline_files[i], '', '', 1] for i in range(len(grouped_sentences))]
        
        data = {
            'pluginsContext': '{}',
            'modelType': self.model_type,
            'linesBatch': linesBatch,
            'speaker_i': None,
            'vocoder': [],
            'outputJSON': None,
            'useSR': None,
            'useCleanup': None,
        }

        max_attempts = 3
        for attempt in range(max_attempts):
            try:
                requests.post(self.synthesize_batch_url, json=data)
                break  # Exit the loop if the request is successful
            except ConnectionError as e:
                if attempt < max_attempts - 1:  # Not the last attempt
                    logging.warning(f"Connection error while synthesizing voiceline. Restarting xVASynth server... ({attempt})")
                    self.run_xvasynth_server()
                    self.change_voice(self.last_voice)
                else:
                    logging.error(f"Failed to synthesize line after {max_attempts} attempts. Skipping voiceline: {linesBatch}")
                    break

    def check_if_xvasynth_is_running(self):
        self.times_checked += 1
        try:
            if (self.times_checked > 10):
                # break loop
                logging.error(f'Could not connect to xVASynth after {self.times_checked} attempts. Ensure that xVASynth is running and restart Mantella.')
                raise TTSServiceFailure()

            # contact local xVASynth server; ~2 second timeout
            response = requests.get('http://127.0.0.1:8008/')
            response.raise_for_status()  # If the response contains an HTTP error status code, raise an exception
        except requests.exceptions.RequestException as err:
            if ('Connection aborted' in err.__str__()):
                # So it is alive
                return

            if (self.times_checked == 1):
                self.run_xvasynth_server()
            # do the web request again; LOOP!!!
            return self.check_if_xvasynth_is_running()
        
    def check_if_xtts_is_running(self):
        self.times_checked += 1
        tts_data_dict = json.loads(self.xtts_data.replace('\n', ''))
        
        try:
            if (self.times_checked > 10):
                # break loop
                logging.error(f'Could not connect to XTTS after {self.times_checked} attempts. Ensure that xtts-api-server is running and restart Mantella.')
                raise TTSServiceFailure()

            # contact local xVASynth server; ~2 second timeout
            response = requests.post(self.xtts_set_tts_settings, json=tts_data_dict)
            response.raise_for_status() 
            
        except requests.exceptions.RequestException as err:
            if ('Connection aborted' in err.__str__()):
                # So it is alive
                return

            if (self.times_checked == 1):
                logging.log(self.loglevel, 'Could not connect to XTTS. Attempting to run headless server...')
                self.run_xtts_server()
      
    def run_xtts_server(self):
        try:
            # Start the server
            command = f'{self.xtts_server_path}\\xtts-api-server-mantella.exe'
    
            # Check if deepspeed should be enabled
            if self.xtts_default_model:
                command += (f" --version {self.xtts_default_model}")
            if self.xtts_deepspeed == 1:
                command += ' --deepspeed'
            if self.xtts_device == "cpu":
                command += ' --device cpu'
            if self.xtts_device == "cuda":
                command += ' --device cuda'
            if self.xtts_lowvram == 1 :
                command += ' --lowvram'

            Popen(command, cwd=self.xtts_server_path, stdout=None, stderr=None, shell=True)
            tts_data_dict = json.loads(self.xtts_data.replace('\n', ''))
            # Wait for the server to be up and running
            server_ready = False
            for _ in range(120):  # try for up to 10 seconds
                try:
                    response = requests.post(self.xtts_set_tts_settings, json=tts_data_dict)
                    if response.status_code == 200:
                        server_ready = True
                        break
                except ConnectionError:
                    pass  # Server not up yet
                time.sleep(1)
        
            if not server_ready:
                logging.error("XTTS server did not start within the expected time.")
                raise TTSServiceFailure()
        
        except Exception as e:
            logging.error(f'Could not run XTTS. Ensure that the path "{self.xtts_server_path}" is correct. Error: {e}')
            raise TTSServiceFailure()

    def run_xvasynth_server(self):
        try:
            # start the process without waiting for a response
            if (self.tts_print == 1):
                # print subprocess output
                Popen(f'{self.xvasynth_path}/resources/app/cpython_{self.process_device}/server.exe', cwd=self.xvasynth_path, stdout=None, stderr=None)
            else:
                # ignore output
                Popen(f'{self.xvasynth_path}/resources/app/cpython_{self.process_device}/server.exe', cwd=self.xvasynth_path, stdout=DEVNULL, stderr=DEVNULL)

            time.sleep(1)
        except:
            logging.error(f'Could not run xVASynth. Ensure that the path "{self.xvasynth_path}" is correct.')
            raise TTSServiceFailure()
 
    def _set_tts_settings_and_test_if_serv_running(self):
        try:
            # Sending a POST request to the API endpoint
            logging.log(self.loglevel, f'Attempting to connect to xTTS...')
            tts_data_dict = json.loads(self.xtts_data.replace('\n', ''))
            response = requests.post(self.xtts_set_tts_settings, json=tts_data_dict)
            response.raise_for_status()
        except requests.exceptions.RequestException as e:
            # Log the error
            logging.error(f'Could not reach the API at "{self.xtts_set_tts_settings}". Error: {e}')
            # Wait for user input before exiting
            logging.error(f'You should run xTTS api server before running Mantella.')
            input('\nPress any key to stop Mantella...')
            sys.exit(0)
            
    @utils.time_it
    def change_voice(self, voice, in_game_voice=None, csv_in_game_voice=None, advanced_voice_model=None, voice_accent=None):
        logging.log(self.loglevel, 'Loading voice model...')
        
        if self.tts_service == 'xtts':
            selected_voice = None
    
            # Determine the most suitable voice model to use
            if advanced_voice_model and self._voice_exists(advanced_voice_model, 'advanced'):
                selected_voice = advanced_voice_model
                self.speaker_type = 'advanced_voice_model'
            elif voice and self._voice_exists(voice, 'regular'):
                selected_voice = voice
                self.speaker_type = 'voice_model'
            elif in_game_voice and self._voice_exists(in_game_voice, 'regular'):
                selected_voice = in_game_voice
                self.speaker_type = 'game_voice_folder'
            elif csv_in_game_voice and self._voice_exists(csv_in_game_voice, 'csv_voice_folder'):
                selected_voice = csv_in_game_voice
                self.speaker_type = 'csv_game_voice_folder'

            if (selected_voice.lower() in ['maleeventoned','femaleeventoned']) and (self.game == 'Fallout4'):
                selected_voice = 'fo4_'+selected_voice
            
            voice = selected_voice
            self.last_voice = selected_voice

            # Format the voice string to match the model naming convention
            voice = f"{voice.lower().replace(' ', '')}"
            if voice in self.available_models and voice != self.last_model :
                requests.post(self.xtts_switch_model, json={"model_name": voice})
                self.last_model = voice
            elif self.last_model not in self.official_model_list and voice != self.last_model :
                voice = self.get_first_available_official_model()
                voice = f"{voice.lower().replace(' ', '')}"
                requests.post(self.xtts_switch_model, json={"model_name": voice})
                self.last_model = voice

            if (self.xtts_accent == 1) and (voice_accent != None):
                self.language = voice_accent
            
        else :
            #this is a game check for Fallout4/Skyrim to correctly search the XVASynth voice models for the right game.
            if self.game == "Fallout4" or self.game == "Fallout4VR":
                XVASynthAcronym="f4_"
                XVASynthModNexusLink="https://www.nexusmods.com/fallout4/mods/49340?tab=files"
            else:
                XVASynthAcronym="sk_"
                XVASynthModNexusLink = "https://www.nexusmods.com/skyrimspecialedition/mods/44184?tab=files"
            voice_path = f"{self.model_path}{XVASynthAcronym}{voice.lower().replace(' ', '')}"

            if not os.path.exists(voice_path+'.json'):
<<<<<<< HEAD
                logging.log(29, f"Voice model does not exist in location '{voice_path}'. Please ensure that the correct path has been set in config.ini (xvasynth_folder) and that the model has been downloaded from https://www.nexusmods.com/skyrimspecialedition/mods/44184?tab=files (Ctrl+F for 'sk_{voice.lower().replace(' ', '')}').")
=======
                logging.error(f"Voice model does not exist in location '{voice_path}'. Please ensure that the correct path has been set in config.ini (xvasynth_folder) and that the model has been downloaded from {XVASynthModNexusLink} (Ctrl+F for '{XVASynthAcronym}{voice.lower().replace(' ', '')}').")
>>>>>>> 51117565
                raise VoiceModelNotFound()

            with open(voice_path+'.json', 'r', encoding='utf-8') as f:
                voice_model_json = json.load(f)

            try:
                base_speaker_emb = voice_model_json['games'][0]['base_speaker_emb']
                base_speaker_emb = str(base_speaker_emb).replace('[','').replace(']','')
            except:
                base_speaker_emb = None

            self.base_speaker_emb = base_speaker_emb
            self.model_type = voice_model_json.get('modelType')
        
            model_change = {
                'outputs': None,
                'version': '3.0',
                'model': voice_path, 
                'modelType': self.model_type,
                'base_lang': self.language, 
                'pluginsContext': '{}',
            }
            #For some reason older 1.0 model will load in a way where they only emit high pitched static noise about 20-30% of the time, this series of run_backupmodel calls below 
            #are here to prevent the static issues by loading the model by following a sequence of model versions of 
            # 3.0 -> 1.1  (will fail to load) -> 3.0 -> 1.1 -> make a dummy voice sample with _synthesize_line -> 1.0 (will fail to load) -> 3.0 -> 1.0 again
            if voice_model_json.get('modelVersion') == 1.0:
                logging.log(self.loglevel, '1.0 model detected running following sequence to bypass voice model issues : 3.0 -> 1.1  (will fail to load) -> 3.0 -> 1.1 -> make a dummy voice sample with _synthesize_line -> 1.0 (will fail to load) -> 3.0 -> 1.0 again')
                if self.game == "Fallout4" or self.game == "Fallout4VR":
                    backup_voice='piper'
                    self.run_backup_model(backup_voice)
                    backup_voice='maleeventoned'
                    self.run_backup_model(backup_voice)
                    backup_voice='piper'
                    self.run_backup_model(backup_voice)
                    backup_voice='maleeventoned'
                    self.run_backup_model(backup_voice)
                    self._synthesize_line("test phrase", f"{self.output_path}/FO4_data/temp.wav",0,'1.0')
                else:
                    backup_voice='malenord'
                    self.run_backup_model(backup_voice)
            try:
                requests.post(self.loadmodel_url, json=model_change)
                self.last_voice = voice
                logging.log(self.loglevel, f'Target model {voice} loaded.')
            except:
                logging.error(f'Target model {voice} failed to load.')
                #This step is vital to get older voice models (1,1 and lower) to run
                if self.game == "Fallout4" or self.game == "Fallout4VR":
                    backup_voice='piper'
                else:
                    backup_voice='malenord'
                self.run_backup_model(backup_voice)
                try:
                    requests.post(self.loadmodel_url, json=model_change)
                    self.last_voice = voice
                    logging.log(self.loglevel, f'Voice model {voice} loaded.')
                except:
                    logging.error(f'model {voice} failed to load try restarting Mantella')
                    input('\nPress any key to stop Mantella...')
                    sys.exit(0)


    def run_backup_model(self, voice):
        logging.log(self.loglevel, f'Attempting to load backup model {voice}.')
        #This function exists only to force XVASynth to play older models properly by resetting them by loading models in sequence
        
        #If for some reason the model fails to load (for example, because it's an older model) then Mantella will attempt to load a backup model. 
        #This will allow the older model to load without errors 
            
        if self.game == "Fallout4" or self.game == "Fallout4VR":
            XVASynthAcronym="f4_"
            XVASynthModNexusLink="https://www.nexusmods.com/fallout4/mods/49340?tab=files"
            #voice='maleeventoned'
        else:
            XVASynthAcronym="sk_"
            XVASynthModNexusLink = "https://www.nexusmods.com/skyrimspecialedition/mods/44184?tab=files"
            #voice='malenord'
        voice_path = f"{self.model_path}{XVASynthAcronym}{voice.lower().replace(' ', '')}"
        if not os.path.exists(voice_path+'.json'):
            logging.error(f"Voice model does not exist in location '{voice_path}'. Please ensure that the correct path has been set in config.ini (xvasynth_folder) and that the model has been downloaded from {XVASynthModNexusLink} (Ctrl+F for '{XVASynthAcronym}{voice.lower().replace(' ', '')}').")
            raise VoiceModelNotFound()

        with open(voice_path+'.json', 'r', encoding='utf-8') as f:
            voice_model_json = json.load(f)

        try:
            base_speaker_emb = voice_model_json['games'][0]['base_speaker_emb']
            base_speaker_emb = str(base_speaker_emb).replace('[','').replace(']','')
        except:
            base_speaker_emb = None

        backup_model_type = voice_model_json.get('modelType')
        
        backup_model_change = {
            'outputs': None,
            'version': '3.0',
            'model': voice_path, 
            'modelType': backup_model_type,
            'base_lang': self.language, 
            'pluginsContext': '{}',
        }
        try:
            requests.post(self.loadmodel_url, json=backup_model_change)
            logging.log(self.loglevel, f'Backup model {voice} loaded.')
        except:
            logging.error(f"Backup model {voice} failed to load")

    def run_facefx_command(self, command):
        startupinfo = STARTUPINFO()
        startupinfo.dwFlags |= STARTF_USESHOWWINDOW
        
        batch_file_path = Path(self.facefx_path) / "run_mantella_command.bat"
        with open(batch_file_path, 'w') as file:
            file.write(f"@echo off\n{command} >nul 2>&1")

        subprocess.run(batch_file_path, cwd=self.facefx_path, creationflags=subprocess.CREATE_NO_WINDOW)<|MERGE_RESOLUTION|>--- conflicted
+++ resolved
@@ -24,7 +24,7 @@
     pass
 
 class Synthesizer:
-    def __init__(self, config, character_df):
+    def __init__(self, config, game):
         self.loglevel = 29
         self.xvasynth_path = config.xvasynth_path
         self.facefx_path = config.facefx_path
@@ -55,13 +55,10 @@
         self.xtts_set_tts_settings = f'{self.xtts_url}/set_tts_settings'
         self.xtts_get_models_list = f'{self.xtts_url}/get_models_list'
         self.xtts_get_speakers_list = f'{self.xtts_url}/speakers_list'
-        
-        character_df['advanced_voice_model'] = character_df['advanced_voice_model'].fillna('').apply(str)
-        character_df['voice_model'] = character_df['voice_model'].fillna('').apply(str)
-
-        self.advanced_voice_model_data = list(set(character_df['advanced_voice_model'].tolist()))
-        self.voice_model_data = list(set(character_df['voice_model'].tolist()))
-        self.csv_voice_folder_data = list(set(character_df['skyrim_voice_folder'].tolist())) if 'skyrim' in config.game.lower() else list(set(character_df['fallout4_voice_folder'].tolist()))
+
+        self.advanced_voice_model_data = list(set(game.character_df['advanced_voice_model'].fillna('').apply(str).tolist()))
+        self.voice_model_data = list(set(game.character_df['voice_model'].fillna('').apply(str).tolist()))
+        self.csv_voice_folder_data = list(set(game.character_df['skyrim_voice_folder'].tolist())) if 'skyrim' in config.game.lower() else list(set(game.character_df['fallout4_voice_folder'].tolist()))
         
         # voice models path (renaming Fallout4VR to Fallout4 to allow for filepath completion)
         if config.game == "Fallout4" or config.game == "Fallout4VR":
@@ -151,15 +148,9 @@
         # Write the 16-bit audio data back to a file
         sf.write(output_file, data_16bit, samplerate, subtype='PCM_16')
 
-<<<<<<< HEAD
-    def synthesize(self, voice: str, voiceline: str, in_game_voice: str, aggro: bool = False):
-        if voice != self.last_voice:
-            self.change_voice(voice)
-=======
-    def synthesize(self, voice, voiceline, in_game_voice, csv_in_game_voice, voice_accent, aggro=0, advanced_voice_model=None): 
-        if self.last_voice not in [voice, in_game_voice, csv_in_game_voice, advanced_voice_model, 'fo4_'+voice]:
+    def synthesize(self, voice: str, voiceline: str, in_game_voice: str, csv_in_game_voice: str, voice_accent: str, aggro: bool = False, advanced_voice_model: str = None):
+        if self.last_voice == '' or self.last_voice not in [voice, in_game_voice, csv_in_game_voice, advanced_voice_model, 'fo4_'+voice]:
             self.change_voice(voice, in_game_voice, csv_in_game_voice, advanced_voice_model, voice_accent)
->>>>>>> 51117565
 
         logging.log(22, f'Synthesizing voiceline: {voiceline.strip()}')
         phrases = self._split_voiceline(voiceline)
@@ -335,11 +326,7 @@
     
 
     @utils.time_it
-<<<<<<< HEAD
-    def _synthesize_line(self, line, save_path, aggro: bool = False):
-=======
-    def _synthesize_line(self, line, save_path, aggro=0, voicemodelversion='3.0'):
->>>>>>> 51117565
+    def _synthesize_line(self, line, save_path, aggro: bool = False, voicemodelversion='3.0'):
         pluginsContext = {}
         # in combat
         if aggro:
@@ -396,15 +383,9 @@
         return sanitized_voice_name in [self._sanitize_voice_name(speaker) for speaker in speakers]
  
     @utils.time_it
-<<<<<<< HEAD
     def _synthesize_line_xtts(self, line, save_path, voice, in_game_voice, aggro: bool):
-        def get_voiceline(voice_model_name):
-            voice_path = f"{voice_model_name.replace(' ', '')}"
-=======
-    def _synthesize_line_xtts(self, line, save_path, voice, aggro=0):
         def get_voiceline(voice_name):
             voice_path = f"{self._sanitize_voice_name(voice_name)}"
->>>>>>> 51117565
             data = {
                 'text': line,
                 'speaker_wav': voice_path,
@@ -667,11 +648,7 @@
             voice_path = f"{self.model_path}{XVASynthAcronym}{voice.lower().replace(' ', '')}"
 
             if not os.path.exists(voice_path+'.json'):
-<<<<<<< HEAD
-                logging.log(29, f"Voice model does not exist in location '{voice_path}'. Please ensure that the correct path has been set in config.ini (xvasynth_folder) and that the model has been downloaded from https://www.nexusmods.com/skyrimspecialedition/mods/44184?tab=files (Ctrl+F for 'sk_{voice.lower().replace(' ', '')}').")
-=======
                 logging.error(f"Voice model does not exist in location '{voice_path}'. Please ensure that the correct path has been set in config.ini (xvasynth_folder) and that the model has been downloaded from {XVASynthModNexusLink} (Ctrl+F for '{XVASynthAcronym}{voice.lower().replace(' ', '')}').")
->>>>>>> 51117565
                 raise VoiceModelNotFound()
 
             with open(voice_path+'.json', 'r', encoding='utf-8') as f:
