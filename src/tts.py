--- conflicted
+++ resolved
@@ -12,11 +12,8 @@
 from pathlib import Path
 import json
 from subprocess import Popen, PIPE, STDOUT, DEVNULL, STARTUPINFO,STARTF_USESHOWWINDOW
-<<<<<<< HEAD
 import io
-=======
 import subprocess
->>>>>>> 54ab9dc8
 
 class TTSServiceFailure(Exception):
     pass
@@ -36,22 +33,13 @@
         
         #Added from xTTS implementation
         self.use_external_xtts = int(config.use_external_xtts)
-<<<<<<< HEAD
         self.xtts_default_model = config.xtts_default_model
         self.xtts_deepspeed = int(config.xtts_deepspeed)
         self.xtts_lowvram = int(config.xtts_lowvram)
         self.xtts_device = config.xtts_device
-        self.xtts_set_tts_settings = config.xtts_set_tts_settings
-        self.xTTS_tts_data = config.xTTS_tts_data
-        self.xtts_server_path = config.xtts_server_path
-        self.synthesize_url_xtts = config.xtts_synthesize_url
-        self.switch_model_url = config.xtts_switch_model
-        self.xtts_get_models_list = config.xtts_get_models_list
-=======
         self.xtts_url = config.xtts_url
         self.xtts_data = config.xtts_data
         self.xtts_server_path = config.xtts_server_path
->>>>>>> 54ab9dc8
         self.official_model_list = ["main","v2.0.3","v2.0.2","v2.0.1","v2.0.0"]
 
         self.synthesize_url = 'http://127.0.0.1:8008/synthesize'
@@ -190,20 +178,6 @@
         # FaceFX for creating a LIP file
         try:
             # check if FonixData.cdf file is besides FaceFXWrapper.exe
-<<<<<<< HEAD
-            cdf_path = f'{self.facefx_path}/FonixData.cdf'
-            if not os.path.exists(Path(cdf_path)):
-                logging.error(f'Could not find FonixData.cdf in "{Path(cdf_path).parent}" required by FaceFXWrapper. Look for the Lip Fuz plugin of xVASynth.')
-                raise FileNotFoundError()
-
-            # generate .lip file from the .wav file with FaceFXWrapper
-            face_wrapper_executable = f'{self.facefx_path}/FaceFXWrapper.exe';
-            if os.path.exists(face_wrapper_executable):
-                # Run FaceFXWrapper.exe
-                self.run_command(f'{face_wrapper_executable} "Skyrim" "USEnglish" "{self.facefx_path}/FonixData.cdf" "{final_voiceline_file}" "{final_voiceline_file.replace(".wav", "_r.wav")}" "{final_voiceline_file.replace(".wav", ".lip")}" "{voiceline}"')
-            else:
-                logging.error(f'Could not find FaceFXWrapper.exe in "{Path(face_wrapper_executable).parent}" with which to create a Lip Sync file, download it from: https://github.com/Nukem9/FaceFXWrapper/releases')
-=======
             cdf_path = Path(self.facefx_path) / 'FonixData.cdf' 
             if not cdf_path.exists():
                 logging.error(f'Could not find FonixData.cdf in "{cdf_path.parent}" required by FaceFXWrapper. Look for the Lip Fuz plugin of xVASynth.')
@@ -213,7 +187,6 @@
             face_wrapper_executable = Path(self.facefx_path) / "FaceFXWrapper.exe"
             if not face_wrapper_executable.exists():
                 logging.error(f'Could not find FaceFXWrapper.exe in "{face_wrapper_executable.parent}" with which to create a Lip Sync file, download it from: https://github.com/Nukem9/FaceFXWrapper/releases')
->>>>>>> 54ab9dc8
                 raise FileNotFoundError()
         
             # Run FaceFXWrapper.exe
@@ -350,22 +323,12 @@
         data = {
             'text': line,
             'speaker_wav': voice_path,
-<<<<<<< HEAD
-            'language': self.language
-=======
             'language': self.language,
->>>>>>> 54ab9dc8
         }
         response = requests.post(self.xtts_synthesize_url, json=data)
 
         # Check if the response is successful
-<<<<<<< HEAD
         if response.status_code == 200:
-=======
-        if response.ok:
-            with open(save_path, 'wb') as file:
-                file.write(response.content)
->>>>>>> 54ab9dc8
             # Convert the audio file to 16-bit format only if the POST request was successful
             self.convert_to_16bit(io.BytesIO(response.content), save_path)
         else:
@@ -488,8 +451,6 @@
         except:
             logging.error(f'Could not run xVASynth. Ensure that the path "{self.xvasynth_path}" is correct.')
             raise TTSServiceFailure()
-<<<<<<< HEAD
-=======
  
     def _set_tts_settings_and_test_if_serv_running(self):
         try:
@@ -505,7 +466,6 @@
             logging.error(f'You should run xTTS api server before running Mantella.')
             input('\nPress any key to stop Mantella...')
             sys.exit(0)
->>>>>>> 54ab9dc8
             
     @utils.time_it
     def change_voice(self, voice):
