--- conflicted
+++ resolved
@@ -61,12 +61,9 @@
     
 
     def synthesize(self, voice, voice_folder, voiceline):
-<<<<<<< HEAD
-=======
         if voice != self.last_voice:
             self.change_voice(voice)
 
->>>>>>> b7ddd70f
         logging.info(f'Synthesizing voiceline: {voiceline}')
         phrases = self._split_voiceline(voiceline)
 
@@ -320,18 +317,12 @@
             logging.error(f'Could not run xVASynth. Ensure that the path "{self.xvasynth_path}" is correct.')
             input('\nPress any key to stop Mantella...')
             sys.exit(0)
-<<<<<<< HEAD
 
     def _prepare_voice_change(self, voice):
         if voice == self.last_voice:
             logging.info('Skipping the loading of the same voice model.')
             return
 
-=======
-    
-    @utils.time_it
-    def change_voice(self, voice):
->>>>>>> b7ddd70f
         logging.info('Loading voice model...')
 
         voice_path = f"{self.model_path}sk_{voice.lower().replace(' ', '')}"
@@ -391,13 +382,8 @@
             self.switching_to_voice = ''
             logging.info(f'xVASynth post requests failed: {ex}')
 
-<<<<<<< HEAD
         pool.apply_async(requests.post, args=[self.loadmodel_url], kwds={'json': model_change},
                                 callback=on_success, error_callback=on_error)
-=======
-        logging.info('Voice model loaded.')
-
->>>>>>> b7ddd70f
 
     def run_command(self, command):
         startupinfo = subprocess.STARTUPINFO()
