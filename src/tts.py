--- conflicted
+++ resolved
@@ -212,6 +212,18 @@
                 os.remove(final_voiceline_file.replace(".wav", "_r.wav"))
         except Exception as e:
             logging.warning(e)
+
+        #rename to unique name        
+        if(os.path.exists(final_voiceline_file)):
+            try:
+                timestamp: str = datetime.datetime.now().strftime("%Y_%m_%d_%H_%M_%S_%f_")
+                new_wav_file_name = f"{final_voiceline_folder}/{timestamp + final_voiceline_file_name}.wav" 
+                new_lip_file_name = new_wav_file_name.replace(".wav", ".lip")
+                os.rename(final_voiceline_file, new_wav_file_name)
+                os.rename(final_voiceline_file.replace(".wav", ".lip"), new_lip_file_name)
+                final_voiceline_file = new_wav_file_name
+            except:
+                logging.error(f'Could not rename {final_voiceline_file} or {final_voiceline_file.replace(".wav", ".lip")}')
 
         #rename to unique name        
         if(os.path.exists(final_voiceline_file)):
@@ -344,13 +356,8 @@
                     break
 
     @utils.time_it
-<<<<<<< HEAD
     def _synthesize_line_xtts(self, line, save_path, voice, aggro: bool):
         voice_path = f"{voice.lower().replace(' ', '')}"
-=======
-    def _synthesize_line_xtts(self, line, save_path, voice, aggro=0):
-        voice_path = f"{voice.replace(' ', '')}"
->>>>>>> 766fedad
         data = {
             'text': line,
             'speaker_wav': voice_path,
