--- conflicted
+++ resolved
@@ -165,22 +165,6 @@
             logging.error(f'xVASynth failed to generate voiceline at: {Path(final_voiceline_file)}')
             raise FileNotFoundError()
 
-<<<<<<< HEAD
-        # check if FonixData.cdf file is besides FaceFXWrapper.exe
-        cdf_path = f'{self.xvasynth_path}/resources/app/plugins/lip_fuz/FonixData.cdf'
-        if not os.path.exists(Path(cdf_path)):
-            logging.error(f'Could not find FonixData.cdf in "{Path(cdf_path).parent}" required by FaceFXWrapper. Look for the Lip Fuz plugin of xVASynth.')
-            raise FileNotFoundError()
-
-        # generate .lip file from the .wav file with FaceFXWrapper
-        face_wrapper_executable = f'{self.xvasynth_path}/resources/app/plugins/lip_fuz/FaceFXWrapper.exe';
-        if os.path.exists(face_wrapper_executable):
-            # Run FaceFXWrapper.exe
-            self.run_command(f'{face_wrapper_executable} {self.game} "USEnglish" "{self.xvasynth_path}/resources/app/plugins/lip_fuz/FonixData.cdf" "{final_voiceline_file}" "{final_voiceline_file.replace(".wav", "_r.wav")}" "{final_voiceline_file.replace(".wav", ".lip")}" "{voiceline}"')
-        else:
-            logging.error(f'Could not find FaceFXWrapper.exe in "{Path(face_wrapper_executable).parent}" with which to create a Lip Sync file, download it from: https://github.com/Nukem9/FaceFXWrapper/releases')
-            raise FileNotFoundError()
-=======
         # FaceFX for creating a LIP file
         try:
             # check if FonixData.cdf file is besides FaceFXWrapper.exe
@@ -193,11 +177,10 @@
             face_wrapper_executable = f'{self.facefx_path}FaceFXWrapper.exe';
             if os.path.exists(face_wrapper_executable):
                 # Run FaceFXWrapper.exe
-                self.run_command(f'{face_wrapper_executable} "Skyrim" "USEnglish" "{self.facefx_path}FonixData.cdf" "{final_voiceline_file}" "{final_voiceline_file.replace(".wav", "_r.wav")}" "{final_voiceline_file.replace(".wav", ".lip")}" "{voiceline}"')
+                self.run_command(f'{face_wrapper_executable} {self.game} "USEnglish" "{self.facefx_path}FonixData.cdf" "{final_voiceline_file}" "{final_voiceline_file.replace(".wav", "_r.wav")}" "{final_voiceline_file.replace(".wav", ".lip")}" "{voiceline}"')
             else:
                 logging.error(f'Could not find FaceFXWrapper.exe in "{Path(face_wrapper_executable).parent}" with which to create a Lip Sync file, download it from: https://github.com/Nukem9/FaceFXWrapper/releases')
                 raise FileNotFoundError()
->>>>>>> c0be9234
 
             # remove file created by FaceFXWrapper
             if os.path.exists(final_voiceline_file.replace(".wav", "_r.wav")):
@@ -400,21 +383,8 @@
             
     @utils.time_it
     def change_voice(self, voice):
-<<<<<<< HEAD
-        logging.info('Loading voice model...')
-        #this is a game check for Fallout4/Skyrim to correctly search the XVASynth voice models for the right game.
-        if self.game == "Fallout4" or self.game == "Fallout4VR":
-            XVASynthAcronym="f4_"
-            XVASynthModNexusLink="https://www.nexusmods.com/fallout4/mods/49340?tab=files"
-        else:
-            XVASynthAcronym="sk_"
-            XVASynthModNexusLink = "https://www.nexusmods.com/skyrimspecialedition/mods/44184?tab=files"
-        voice_path = f"{self.model_path}{XVASynthAcronym}{voice.lower().replace(' ', '')}"
-        if not os.path.exists(voice_path+'.json'):
-            logging.error(f"Voice model does not exist in location '{voice_path}'. Please ensure that the correct path has been set in config.ini (xvasynth_folder) and that the model has been downloaded from {XVASynthModNexusLink} (Ctrl+F for '{XVASynthAcronym}{voice.lower().replace(' ', '')}').")
-            raise VoiceModelNotFound()
-=======
         logging.log(self.loglevel, 'Loading voice model...')
+        
         if self.use_external_xtts == 1:
             # Format the voice string to match the model naming convention
             voice_path = f"{voice.lower().replace(' ', '')}"
@@ -434,14 +404,21 @@
             requests.post(self.switch_model_url, json={"model_name": model_voice})
             
         else :
-            voice_path = f"{self.model_path}sk_{voice.lower().replace(' ', '')}"
+            #this is a game check for Fallout4/Skyrim to correctly search the XVASynth voice models for the right game.
+            if self.game == "Fallout4" or self.game == "Fallout4VR":
+                XVASynthAcronym="f4_"
+                XVASynthModNexusLink="https://www.nexusmods.com/fallout4/mods/49340?tab=files"
+            else:
+                XVASynthAcronym="sk_"
+                XVASynthModNexusLink = "https://www.nexusmods.com/skyrimspecialedition/mods/44184?tab=files"
+            voice_path = f"{self.model_path}{XVASynthAcronym}{voice.lower().replace(' ', '')}"
+
             if not os.path.exists(voice_path+'.json'):
                 logging.error(f"Voice model does not exist in location '{voice_path}'. Please ensure that the correct path has been set in config.ini (xvasynth_folder) and that the model has been downloaded from https://www.nexusmods.com/skyrimspecialedition/mods/44184?tab=files (Ctrl+F for 'sk_{voice.lower().replace(' ', '')}').")
                 raise VoiceModelNotFound()
 
             with open(voice_path+'.json', 'r', encoding='utf-8') as f:
                 voice_model_json = json.load(f)
->>>>>>> c0be9234
 
             try:
                 base_speaker_emb = voice_model_json['games'][0]['base_speaker_emb']
@@ -452,7 +429,6 @@
             self.base_speaker_emb = base_speaker_emb
             self.model_type = voice_model_json.get('modelType')
         
-<<<<<<< HEAD
         model_change = {
             'outputs': None,
             'version': '3.0',
@@ -531,9 +507,6 @@
             self.model_type = voice_model_json.get('modelType')
             
             backup_model_change = {
-=======
-            model_change = {
->>>>>>> c0be9234
                 'outputs': None,
                 'version': '3.0',
                 'model': voice_path, 
@@ -541,12 +514,11 @@
                 'base_lang': self.language, 
                 'pluginsContext': '{}',
             }
-<<<<<<< HEAD
             requests.post(self.loadmodel_url, json=backup_model_change)
             '''
 
     def run_backup_model(self, voice):
-        logging.info(f'Attempting to load backup model {voice}.')
+        logging.log(self.loglevel, f'Attempting to load backup model {voice}.')
         #This function exists only to force XVASynth to play older models properly by resetting them by loading models in sequence
         
         #If for some reason the model fails to load (for example, because it's an older model) then Mantella will attempt to load a backup model. 
@@ -564,14 +536,10 @@
         if not os.path.exists(voice_path+'.json'):
             logging.error(f"Voice model does not exist in location '{voice_path}'. Please ensure that the correct path has been set in config.ini (xvasynth_folder) and that the model has been downloaded from {XVASynthModNexusLink} (Ctrl+F for '{XVASynthAcronym}{voice.lower().replace(' ', '')}').")
             raise VoiceModelNotFound()
-=======
-            requests.post(self.loadmodel_url, json=model_change)
->>>>>>> c0be9234
 
         with open(voice_path+'.json', 'r', encoding='utf-8') as f:
             voice_model_json = json.load(f)
 
-<<<<<<< HEAD
         try:
             base_speaker_emb = voice_model_json['games'][0]['base_speaker_emb']
             base_speaker_emb = str(base_speaker_emb).replace('[','').replace(']','')
@@ -590,12 +558,9 @@
         }
         try:
             requests.post(self.loadmodel_url, json=backup_model_change)
-            logging.info(f'Backup model {voice} loaded.')
+            logging.log(self.loglevel, f'Backup model {voice} loaded.')
         except:
             logging.error(f"Backup model {voice} failed to load")
-=======
-        logging.log(self.loglevel, 'Voice model loaded.')
->>>>>>> c0be9234
 
     def run_command(self, command):
         startupinfo = STARTUPINFO()
