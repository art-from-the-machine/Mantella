--- conflicted
+++ resolved
@@ -158,7 +158,6 @@
         if not os.path.exists(final_voiceline_file):
             logging.error(f'xVASynth failed to generate voiceline at: {Path(final_voiceline_file)}')
             raise FileNotFoundError()
-<<<<<<< HEAD
 
         # FaceFX for creating a LIP file
         try:
@@ -182,27 +181,6 @@
                 os.remove(final_voiceline_file.replace(".wav", "_r.wav"))
         except Exception as e:
             logging.warning(e)
-=======
-       
-        # check if FonixData.cdf file is besides FaceFXWrapper.exe
-        cdf_path = f'{self.plugins_path}/FonixData.cdf'
-        if not os.path.exists(Path(cdf_path)):
-            logging.error(f'Could not find FonixData.cdf in "{Path(cdf_path).parent}" required by FaceFXWrapper. Look for the Lip Fuz plugin of xVASynth.')
-            raise FileNotFoundError()
-
-        # generate .lip file from the .wav file with FaceFXWrapper
-        face_wrapper_executable = f'{self.plugins_path}/FaceFXWrapper.exe';
-        if os.path.exists(face_wrapper_executable):
-            # Run FaceFXWrapper.exe
-            self.run_command(f'{face_wrapper_executable} "Skyrim" "USEnglish" "{self.plugins_path}/FonixData.cdf" "{final_voiceline_file}" "{final_voiceline_file.replace(".wav", "_r.wav")}" "{final_voiceline_file.replace(".wav", ".lip")}" "{voiceline}"')
-        else:
-            logging.error(f'Could not find FaceFXWrapper.exe in "{Path(face_wrapper_executable).parent}" with which to create a Lip Sync file, download it from: https://github.com/Nukem9/FaceFXWrapper/releases')
-            raise FileNotFoundError()
-
-        # remove file created by FaceFXWrapper
-        if os.path.exists(final_voiceline_file.replace(".wav", "_r.wav")):
-            os.remove(final_voiceline_file.replace(".wav", "_r.wav"))
->>>>>>> 2aa9301f
 
         # if Debug Mode is on, play the audio file
         if (self.debug_mode == '1') & (self.play_audio_from_script == '1'):
