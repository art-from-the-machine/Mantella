--- conflicted
+++ resolved
@@ -35,7 +35,6 @@
         self.xtts_get_models_list = config.xtts_get_models_list
         self.official_model_list = ["main","v2.0.3","v2.0.2","v2.0.1","v2.0.0"]
 
-<<<<<<< HEAD
         # check if xvasynth is running; otherwise try to run it
         if self.use_external_xtts == 1:
             self._set_tts_settings_and_test_if_serv_running()
@@ -44,10 +43,8 @@
         else:
             self.check_if_xvasynth_is_running()
             self.plugins_path = self.xvasynth_path + "/resources/app/plugins/lip_fuz"
-=======
         # to print output to console
         self.tts_print = config.tts_print
->>>>>>> b0d2985f
 
         # voice models path
         self.model_path = f"{self.xvasynth_path}/resources/app/models/skyrim/"
@@ -74,18 +71,12 @@
         self.synthesize_batch_url = 'http://127.0.0.1:8008/synthesize_batch'
         self.loadmodel_url = 'http://127.0.0.1:8008/loadModel'
         self.setvocoder_url = 'http://127.0.0.1:8008/setVocoder'
-<<<<<<< HEAD
        
 
     def _get_available_models(self):
         # Code to request and return the list of available models
         response = requests.get(self.xtts_get_models_list)
         return response.json() if response.status_code == 200 else []
-=======
-
-        # check if xvasynth is running; otherwise try to run it
-        self.check_if_xvasynth_is_running()
->>>>>>> b0d2985f
     
     def get_first_available_official_model(self):
         # Check in the available models list if there is an official model
@@ -113,14 +104,10 @@
             # If data is already int16, no conversion is necessary
             data_16bit = data
 
-<<<<<<< HEAD
         # Write the 16-bit audio data back to a file
         sf.write(output_file, data_16bit, samplerate, subtype='PCM_16')
-      
-    def synthesize(self, voice, voice_folder, voiceline, aggro=0):
-=======
+
     def synthesize(self, voice, voiceline, aggro=0):
->>>>>>> b0d2985f
         if voice != self.last_voice:
             self.change_voice(voice)
         if self.use_external_xtts == 1:
@@ -128,14 +115,10 @@
         else:
             self.plugins_path = self.xvasynth_path + "/resources/app/plugins/lip_fuz"
 
-<<<<<<< HEAD
-		# make voice model folder if it doesn't already exist
-=======
         logging.log(22, f'Synthesizing voiceline: {voiceline}')
         phrases = self._split_voiceline(voiceline)
 
         # make voice model folder if it doesn't already exist
->>>>>>> b0d2985f
         if not os.path.exists(f"{self.output_path}/voicelines/{self.last_voice}"):
             os.makedirs(f"{self.output_path}/voicelines/{self.last_voice}")
             
@@ -373,9 +356,7 @@
                 Popen(f'{self.xvasynth_path}/resources/app/cpython_{self.process_device}/server.exe', cwd=self.xvasynth_path, stdout=DEVNULL, stderr=DEVNULL)
         except:
             logging.error(f'Could not run xVASynth. Ensure that the path "{self.xvasynth_path}" is correct.')
-<<<<<<< HEAD
-            input('\nPress any key to stop Mantella...')
-            sys.exit(0)
+            raise TTSServiceFailure()
  
     def _set_tts_settings_and_test_if_serv_running(self):
         try:
@@ -421,17 +402,6 @@
 
             with open(voice_path+'.json', 'r', encoding='utf-8') as f:
                 voice_model_json = json.load(f)
-=======
-            raise TTSServiceFailure()
-
-    def log_subprocess_output(self, pipe):
-        for line in iter(pipe.readline, b''): # b'\n'-separated lines
-            logging.log(self.loglevel, '%r', line)
-
-    @utils.time_it
-    def change_voice(self, voice):
-        logging.log(self.loglevel, 'Loading voice model...')
->>>>>>> b0d2985f
 
             try:
                 base_speaker_emb = voice_model_json['games'][0]['base_speaker_emb']
@@ -463,4 +433,8 @@
         sp = Popen(command, startupinfo=startupinfo, stdout=PIPE, stderr=PIPE)
 
         stdout, stderr = sp.communicate()
-        stderr = stderr.decode("utf-8")+        stderr = stderr.decode("utf-8")
+
+    def log_subprocess_output(self, pipe):
+        for line in iter(pipe.readline, b''): # b'\n'-separated lines
+            logging.log(self.loglevel, '%r', line)