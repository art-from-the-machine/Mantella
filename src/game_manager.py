import os
import shutil
import pandas as pd
import logging
from typing import Any, Hashable
from src.conversation.action import action
from src.llm.sentence import sentence
from src.output_manager import ChatManager
from src.remember.remembering import remembering
from src.remember.summaries import summaries
from src.config_loader import ConfigLoader
from src.llm.openai_client import openai_client
from src.conversation.conversation import conversation
from src.conversation.context import context
from src.character_manager import Character
import src.utils as utils
from src.http.communication_constants import communication_constants as comm_consts

class CharacterDoesNotExist(Exception):
    """Exception raised when NPC name cannot be found in skyrim_characters.csv/fallout4_characters.csv"""
    pass


class GameStateManager:
<<<<<<< HEAD
    TOKEN_LIMIT_PERCENT: float = 0.45

    WAV_FILE = f'MantellaDi_MantellaDialogu_00001D8B_1.wav'
    LIP_FILE = f'MantellaDi_MantellaDialogu_00001D8B_1.lip'
=======
    def __init__(self, game_path, game):
        self.game_path = game_path
        self.prev_game_time = ''
        self.game= game
>>>>>>> 766fedad


<<<<<<< HEAD
    MALE_VOICE_MODELS: dict[str, str] = {
    'ArgonianRace': 'Male Argonian',
    'BretonRace': 'Male Even Toned',
    'DarkElfRace': 'Male Dark Elf Commoner',
    'HighElfRace': 'Male Elf Haughty',
    'ImperialRace': 'Male Even Toned',
    'KhajiitRace': 'Male Khajit',
    'NordRace': 'Male Nord',
    'OrcRace': 'Male Orc',
    'RedguardRace': 'Male Even Toned',
    'WoodElfRace': 'Male Young Eager',
    }
    FEMALE_VOICE_MODELS: dict[str, str]  = {
    'ArgonianRace': 'Female Argonian',
    'BretonRace': 'Female Even Toned',
    'DarkElfRace': 'Female Dark Elf Commoner',
    'HighElfRace': 'Female Elf Haughty',
    'ImperialRace': 'Female Even Toned',
    'KhajiitRace': 'Female Khajit',
    'NordRace': 'Female Nord',
    'OrcRace': 'Female Orc',
    'RedguardRace': 'Female Sultry',
    'WoodElfRace': 'Female Young Eager',
    }

    def __init__(self, chat_manager: ChatManager, config: ConfigLoader, language_info: dict[Hashable, str], client: openai_client, character_df: pd.DataFrame):        
        self.__config: ConfigLoader = config
        self.__language_info: dict[Hashable, str] = language_info 
        self.__client: openai_client = client
        self.__chat_manager: ChatManager = chat_manager
        self.__rememberer: remembering = summaries(config.memory_prompt, config.resummarize_prompt, client, language_info['language'])
        self.__character_df: pd.DataFrame = character_df
        self.__talk: conversation | None = None
        self.__actions: list[action] =  [action(comm_consts.ACTION_NPC_OFFENDED, config.offended_npc_response, f"The player offended the NPC"),
                                                action(comm_consts.ACTION_NPC_FORGIVEN, config.forgiven_npc_response, f"The player made up with the NPC"),
                                                action(comm_consts.ACTION_NPC_FOLLOW, config.follow_npc_response, f"The NPC is willing to follow the player")]

    ###### react to calls from the game #######
    def start_conversation(self, inputJson: dict[str, Any]) -> dict[str, Any]:
        if self.__talk: #This should only happen if game and server are out of sync due to some previous error -> close conversation and start a new one
            self.__talk.end()
            self.__talk = None
        context_for_conversation = context(self.__config, self.__rememberer, self.__language_info, self.__client.is_text_too_long)
        self.__talk = conversation(context_for_conversation, self.__chat_manager, self.__rememberer, self.__client.are_messages_too_long, self.__actions)
        self.__update_context(inputJson)
        self.__talk.start_conversation()
        
        return {comm_consts.KEY_REPLYTYPE: comm_consts.KEY_REPLYTTYPE_STARTCONVERSATIONCOMPLETED}
=======
        for attempt in range(max_attempts):
            try:
                with open(f'{self.game_path}/{text_file_name}.txt', 'w', encoding='utf-8') as f:
                    f.write(text)
                break
            except PermissionError:
                print(f'Permission denied to write to {text_file_name}.txt. Retrying...')
                if attempt + 1 == max_attempts:
                    raise
                else:
                    time.sleep(delay_between_attempts)
        return None
    

    def load_data_when_available(self, text_file_name, text):
        while text == '':
            with open(f'{self.game_path}/{text_file_name}.txt', 'r', encoding='utf-8') as f:
                text = f.readline().strip()
            # decrease stress on CPU while waiting for file to populate
            time.sleep(0.01)
        return text
    
    def wait_for_conversation_init(self):
        self.load_data_when_available('_mantella_current_actor_id', '')

    @utils.time_it
    def reset_game_info(self):
        self.write_game_info('_mantella_current_actor', '')
        character_name = ''

        self.write_game_info('_mantella_current_actor_id', '')
        character_id = ''

        self.write_game_info('_mantella_current_location', '')
        location = ''

        self.write_game_info('_mantella_in_game_time', '')
        in_game_time = ''

        self.write_game_info('_mantella_active_actors', '')

        self.write_game_info('_mantella_in_game_events', '')

        self.write_game_info('_mantella_status', 'False')

        self.write_game_info('_mantella_actor_is_enemy', 'False')
        self.write_game_info('_mantella_actor_is_in_combat', 'False')

        self.write_game_info('_mantella_actor_relationship', '')

        self.write_game_info('_mantella_character_selection', 'True')

        self.write_game_info('_mantella_say_line', 'False')
        self.write_game_info('_mantella_say_line_2', 'False')
        self.write_game_info('_mantella_say_line_3', 'False')
        self.write_game_info('_mantella_say_line_4', 'False')
        self.write_game_info('_mantella_say_line_5', 'False')
        self.write_game_info('_mantella_say_line_6', 'False')
        self.write_game_info('_mantella_say_line_7', 'False')
        self.write_game_info('_mantella_say_line_8', 'False')
        self.write_game_info('_mantella_say_line_9', 'False')
        self.write_game_info('_mantella_say_line_10', 'False')
        self.write_game_info('_mantella_actor_count', '0')

        self.write_game_info('_mantella_player_input', '')

        self.write_game_info('_mantella_aggro', '')

        self.write_game_info('_mantella_radiant_dialogue', 'False')
        self.write_game_info('_mantella_audio_ready', 'False')

        return character_name, character_id, location, in_game_time
>>>>>>> 766fedad
    
    def continue_conversation(self, inputJson: dict[str, Any]) -> dict[str, Any]:
        if(not self.__talk ):
            return self.error_message("No running conversation at this point")
        
        self.__update_context(inputJson)
        
        if inputJson.__contains__(comm_consts.KEY_REQUEST_EXTRA_ACTIONS):
            extra_actions: list[str] = inputJson[comm_consts.KEY_REQUEST_EXTRA_ACTIONS]
            if extra_actions.__contains__(comm_consts.ACTION_RELOADCONVERSATION):
                self.__talk.reload_conversation()

        replyType, sentence_to_play = self.__talk.continue_conversation()
        reply: dict[str, Any] = {comm_consts.KEY_REPLYTYPE: replyType}
        if sentence_to_play:
            self.save_files_to_voice_folders(sentence_to_play)
            reply[comm_consts.KEY_REPLYTYPE_NPCTALK] = self.sentence_to_json(sentence_to_play)
        return reply

    def player_input(self, inputJson: dict[str, Any]) -> dict[str, Any]:
        if(not self.__talk ):
            return self.error_message("No running conversation at this point")
        
        player_text: str = inputJson[comm_consts.KEY_REQUESTTYPE_PLAYERINPUT]
        self.__update_context(inputJson)
        self.__talk.process_player_input(player_text)
        return {comm_consts.KEY_REPLYTYPE: comm_consts.KEY_REPLYTYPE_NPCTALK}

    def end_conversation(self, inputJson: dict[str, Any]) -> dict[str, Any]:
        if(self.__talk):
            self.__talk.end()
            self.__talk = None
        return {comm_consts.KEY_REPLYTYPE: comm_consts.KEY_REPLYTYPE_ENDCONVERSATION}

    ####### JSON constructions #########

    def character_to_json(self, character_to_jsonfy: Character) -> dict[str, Any]:
        return {
            comm_consts.KEY_ACTOR_ID: character_to_jsonfy.Id,
            comm_consts.KEY_ACTOR_NAME: character_to_jsonfy.Name,
        }
    
<<<<<<< HEAD
    def sentence_to_json(self, sentence_to_prepare: sentence) -> dict[str, Any]:
        return {
            comm_consts.KEY_ACTOR_SPEAKER: sentence_to_prepare.Speaker.Name, #self.character_to_json(sentence_to_prepare.Speaker),
            comm_consts.KEY_ACTOR_LINETOSPEAK: sentence_to_prepare.Sentence,
            comm_consts.KEY_ACTOR_VOICEFILE: self.WAV_FILE,
            comm_consts.KEY_ACTOR_DURATION: sentence_to_prepare.Voice_line_duration,
            comm_consts.KEY_ACTOR_ACTIONS: sentence_to_prepare.Actions
        }
=======
    def write_dummy_game_info(self, character_name, character_df):
        """Write fake data to game files when debugging"""
        logging.info(f'Writing dummy game status for debugging character {character_name}')
        actor_sex = random.choice(['Female','Male'])
        actor_race = random.choice(['ArgonianRace','BretonRace','DarkElfRace','HighElfRace','ImperialRace','KhajiitRace','NordRace','OrcRace','RedguardRace','WoodElfRace'])
        try:
            actor_sex = character_df.loc[character_df['name'].astype(str).str.lower()==character_name.lower(), 'gender'].values[0]
        except:
            pass
        try:
            actor_race = character_df.loc[character_df['name'].astype(str).str.lower()==character_name.lower(), 'race'].values[0]
        except:
            pass
        self.write_game_info('_mantella_actor_race', f'<{actor_race}')
        self.write_game_info('_mantella_actor_sex', actor_sex)
        voice_model = random.choice(['Female Nord', 'Male Nord'])
        try: # search for voice model in skyrim_characters.csv/fallout4_characters.csv"
            voice_model = character_df.loc[character_df['name'].astype(str).str.lower()==character_name.lower(), 'voice_model'].values[0]
        except: # guess voice model based on sex and race
            if actor_sex == 'Female':
                try:
                    voice_model = _female_voice_models[actor_race]
                except:
                    voice_model = 'Female Nord'
            else:
                try:
                    voice_model = _male_voice_models[actor_race]
                except:
                    voice_model = 'Male Nord'

        self.write_game_info('_mantella_actor_voice', f'<{voice_model}')

        relationship = '0'
        self.write_game_info('_mantella_actor_relationship', relationship)
>>>>>>> 766fedad

    ##### utils #######

<<<<<<< HEAD
    def __update_context(self,  json: dict[str, Any]):
        if self.__talk:
            for actorJson in json[comm_consts.KEY_ACTORS]:
                actor: Character | None = self.load_character(actorJson)
                if actor:
                    self.__talk.add_or_update_character(actor)
            location: str = json[comm_consts.KEY_CONTEXT][comm_consts.KEY_CONTEXT_LOCATION]
            time: int = json[comm_consts.KEY_CONTEXT][comm_consts.KEY_CONTEXT_TIME]
            ingame_events: list[str] = json[comm_consts.KEY_CONTEXT][comm_consts.KEY_CONTEXT_INGAMEEVENTS]
            self.__talk.update_context(location, time, ingame_events)

    @utils.time_it
    def save_files_to_voice_folders(self, queue_output: sentence):
        """Save voicelines and subtitles to the correct game folders"""

        audio_file = queue_output.Voice_file
        mod_folder = self.__config.mod_path
        # subtitle = queue_output.Sentence
        speaker: Character = queue_output.Speaker
        if self.__config.add_voicelines_to_all_voice_folders == '1':
            for sub_folder in os.scandir(self.__config.mod_path):
                if sub_folder.is_dir():
                    shutil.copyfile(audio_file, f"{sub_folder.path}/{self.WAV_FILE}")
                    shutil.copyfile(audio_file.replace(".wav", ".lip"), f"{sub_folder.path}/{self.LIP_FILE}")
        else:
            shutil.copyfile(audio_file, f"{mod_folder}/{speaker.In_game_voice_model}/{self.WAV_FILE}")
            shutil.copyfile(audio_file.replace(".wav", ".lip"), f"{mod_folder}/{speaker.In_game_voice_model}/{self.LIP_FILE}")
        
        os.remove(audio_file)
        os.remove(audio_file.replace(".wav", ".lip"))

        logging.info(f"{speaker.Name} (character {speaker.Name}) should speak")
        # if self.character_num == 0:
        #     self.game_state_manager.write_game_info('_mantella_say_line', subtitle.strip())
        # else:
        #     say_line_file = '_mantella_say_line_'+str(self.character_num+1)
        #     self.game_state_manager.write_game_info(say_line_file, subtitle.strip())
=======
        character_id = '0'
        try: # search for voice model in skyrim_characters.csv/fallout4_characters.csv"
            voice_model = character_df.loc[character_df['name'].astype(str).str.lower()==character_name.lower(), 'base_id_int'].values[0]
        except:
            pass
        self.write_game_info('_mantella_current_actor_id', str(character_id))

        if self.game == "Fallout4" or self.game == "Fallout4VR":
            location = 'the Commonwealth'
        else:
            location = 'Skyrim'
        self.write_game_info('_mantella_current_location', location)
        
        in_game_time = '12'
        self.write_game_info('_mantella_in_game_time', in_game_time)
        self.write_game_info('_mantella_actor_count', '1')
        return character_name, character_id, location, in_game_time
    
>>>>>>> 766fedad


    # def debugging_setup(self, debug_character_name, character_df):
    #     """Select character based on debugging parameters"""

    #     # None == in-game character chosen by spell
    #     if debug_character_name == 'None':
    #         character_id, character_name = self.load_character_name_id()
    #     else:
    #         character_name = debug_character_name
    #         debug_character_name = ''

    #     character_name, character_id, location, in_game_time = self.write_dummy_game_info(character_name, character_df)

    #     return character_name, character_id, location, in_game_time
    
    
<<<<<<< HEAD
    def load_unnamed_npc(self, name: str, race: str, gender: int, ingame_voice_model:str, character_df: pd.DataFrame):
=======
    def skyrim_load_unnamed_npc(self, character_name, character_df):
>>>>>>> 766fedad
        """Load generic NPC if character cannot be found in skyrim_characters.csv"""
        # unknown == I couldn't find the IDs for these voice models
        voice_model_ids = {
            '0002992B':	'Dragon',
            '2470000': 'Male Dark Elf Commoner',
            '18469': 'Male Dark Elf Cynical',
            '00013AEF':	'Female Argonian',
            '00013AE3':	'Female Commander',
            '00013ADE':	'Female Commoner',
            '00013AE4':	'Female Condescending',
            '00013AE5': 'Female Coward',
            '00013AF3':	'Female Dark Elf',
            'unknown': 'Female Dark Elf Commoner',
            '00013AF1':	'Female Elf Haughty',
            '00013ADD':	'Female Even Toned',
            '00013AED':	'Female Khajiit',
            '00013AE7':	'Female Nord',
            '00013AE2':	'Female Old Grumpy',
            '00013AE1':	'Female Old Kindly',
            '00013AEB':	'Female Orc',
            '00013BC3':	'Female Shrill',
            '00012AE0':	'Female Sultry',
            'unknown': 'Female Vampire',
            '00013ADC':	'Female Young Eager',
            '00013AEE':	'Male Argonian',
            'unknown': 'Male Bandit',
            '00013ADA':	'Male Brute',
            '00013AD8':	'Male Commander',
            '00013AD3': 'Male Commoner',
            '000EA266': 'Male Commoner Accented',
            '00013AD9':	'Male Condescending',
            '00013ADB':	'Male Coward',
            '00013AF2':	'Male Dark Elf Commoner',
            'unknown': 'Male Dark Elf Cynical',
            '00013AD4':	'Male Drunk',
            '00013AF0':	'Male Elf Haughty',
            '00013AD2':	'Male Even Toned',
            '000EA267':	'Male Even Toned Accented',
            '000AA8D3':	'Male Guard', # not in csv
            '00013AEC':	'Male Khajiit',
            '00013AE6':	'Male Nord',
            '000E5003':	'Male Nord Commander',
            '00013AD7':	'Male Old Grumpy',
            '00013AD6':	'Male Old Kindly',
            '00013AEA':	'Male Orc',
            '00013AD5':	'Male Sly Cynical',
            '0001B55F':	'Male Soldier',
            'unknown': 'Male Vampire',
            'unknown': 'Male Warlock',
            '00012AD1':	'Male Young Eager',
        }

        actor_voice_model = ingame_voice_model
        actor_voice_model_id = actor_voice_model.split('(')[1].split(')')[0]
        actor_voice_model_name = actor_voice_model.split('<')[1].split(' ')[0]

        actor_race = race
        actor_race = actor_race.split('<')[1].split(' ')[0]

        actor_sex = gender

        voice_model = ''
        for key in voice_model_ids:
            # using endswith because sometimes leading zeros are ignored
            if actor_voice_model_id.endswith(key):
                voice_model = voice_model_ids[key]
                break
        
        # if voice_model not found in the voice model ID list
        if voice_model == '':
            try: # search for voice model in skyrim_characters.csv
                voice_model = character_df.loc[character_df['skyrim_voice_folder'].astype(str).str.lower()==actor_voice_model_name.lower(), 'voice_model'].values[0]
            except: # guess voice model based on sex and race
                if actor_sex == '1':
                    try:
                        voice_model = self.FEMALE_VOICE_MODELS[actor_race]
                    except:
                        voice_model = 'Female Nord'
                else:
                    try:
                        voice_model = self.MALE_VOICE_MODELS[actor_race]
                    except:
                        voice_model = 'Male Nord'

        try: # search for relavant skyrim_voice_folder for voice_model
            skyrim_voice_folder = character_df.loc[character_df['voice_model'].astype(str).str.lower()==voice_model.lower(), 'skyrim_voice_folder'].values[0]
        except: # assume it is simply the voice_model name without spaces
            skyrim_voice_folder = voice_model.replace(' ','')
        
        character_info = {
            'name': name,
            'bio': f'You are a {name}',
            'voice_model': voice_model,
            'skyrim_voice_folder': skyrim_voice_folder,
        }

        return character_info
    
<<<<<<< HEAD
    @utils.time_it
    def load_character(self, json: dict) -> Character | None:
        try:
            character_id = json[comm_consts.KEY_ACTOR_ID]
            character_name: str = json[comm_consts.KEY_ACTOR_NAME]
            gender: int = json[comm_consts.KEY_ACTOR_GENDER]
            race: str = json[comm_consts.KEY_ACTOR_RACE]
            actor_voice_model = json[comm_consts.KEY_ACTOR_VOICETYPE]
            actor_voice_model_name = actor_voice_model.split('<')[1].split(' ')[0]
            is_in_combat: bool = json[comm_consts.KEY_ACTOR_ISINCOMBAT]
            is_enemy: bool = json[comm_consts.KEY_ACTOR_ISENEMY]
            relationship_rank: int = json[comm_consts.KEY_ACTOR_RELATIONSHIPRANK]
            custom_values: dict[str, Any] = {}
            if json.__contains__(comm_consts.KEY_ACTOR_CUSTOMVALUES):
                custom_values = json[comm_consts.KEY_ACTOR_CUSTOMVALUES]
            is_generic_npc = False
            bio: str = ""
            voice_model: str = "MaleNord"
            is_player_character: bool = json[comm_consts.KEY_ACTOR_ISPLAYER]            
            if not is_player_character and self.__talk and not self.__talk.contains_character(character_id):#If this is not the player and the character has not already been loaded
                try: # load character from skyrim_characters.csv
                    character_info = self.__character_df.loc[self.__character_df['name'].astype(str).str.lower()==character_name.lower()].to_dict('records')[0]
                    bio = character_info["bio"]
                    voice_model = character_info['voice_model']
                except IndexError: # character not found
                    try: # try searching by ID
                        logging.info(f"Could not find {character_name} in skyrim_characters.csv. Searching by ID {character_id}...")
                        character_info = self.__character_df.loc[(self.__character_df['baseid_int'].astype(str)==character_id) | (self.__character_df['baseid_int'].astype(str)==character_id+'.0')].to_dict('records')[0]
                        is_generic_npc = False
                    except IndexError: # load generic NPC
                        logging.info(f"NPC '{character_name}' could not be found in 'skyrim_characters.csv'. If this is not a generic NPC, please ensure '{character_name}' exists in the CSV's 'name' column exactly as written here, and that there is a voice model associated with them.")
                        character_info = self.load_unnamed_npc(character_name, race, gender, actor_voice_model_name, self.__character_df)
                        is_generic_npc = True
            

            return Character(character_id,
                            character_name,
                            gender,
                            race,
                            is_player_character,
                            bio,
                            is_in_combat,
                            is_enemy,
                            relationship_rank,
                            is_generic_npc,
                            actor_voice_model_name,
                            voice_model,
                            custom_values)
        except CharacterDoesNotExist:                 
            logging.info('Restarting...')
            return None 
        
    def error_message(self, message: str) -> dict[str, Any]:
        return {
                comm_consts.KEY_REPLYTYPE: "error",
                "mantella_message": message
            }
=======
    def FO4_load_unnamed_npc(self, character_name, character_df, FO4_Voice_folder_and_models_df):
        """Load generic NPC if character cannot be found in fallout4_characters.csv"""
        # unknown == I couldn't find the IDs for these voice models

        actor_voice_model = self.load_data_when_available('_mantella_actor_voice', '')
        actor_voice_model_id = actor_voice_model.split('(')[1].split(')')[0]
        actor_voice_model_name = actor_voice_model.split('<')[1].split(' ')[0]

        #make the substitutions below to bypass non-functional XVASynth voice models: RobotCompanionMaleDefault, RobotCompanionMaleProcessed,Gen1Synth02 & Gen1Synth03 
        if actor_voice_model_name in  ("DLC01RobotCompanionMaleDefault", "DLC01RobotCompanionMaleProcessed"):
            actor_voice_model_name='robot_assaultron'
            actor_voice_model_id='robot_assaultron'
        if actor_voice_model_name in  ("SynthGen1Male02", "SynthGen1Male03"):
            actor_voice_model_name='gen1synth01'
            actor_voice_model_id='000BBBF0'

        actor_race = self.load_data_when_available('_mantella_actor_race', '')
        actor_race = actor_race.split('<')[1].split(' ')[0]

        actor_sex = self.load_data_when_available('_mantella_actor_sex', '')

        logging.info(f"Current voice actor is voice model {actor_voice_model_name} with ID {actor_voice_model_id} gender {actor_sex} race {actor_race} ")

        voice_model = ''
        matching_row=''
        FO4_voice_folder=''
        # Search for the Matching 'voice_ID'
        matching_row = FO4_Voice_folder_and_models_df[FO4_Voice_folder_and_models_df['voice_ID'] == actor_voice_model_id]

        # Return the Matching Row's Values
        if not matching_row.empty:
            # Assuming there's only one match, get the value from the 'voice_model' column
            voice_model = matching_row['voice_model'].iloc[0]
            FO4_voice_folder = matching_row['voice_file_name'].iloc[0]
            logging.info(f"Matched voice model with ID to {FO4_voice_folder}")  # Or use the variable as needed
        else:
            logging.info("No matching voice ID found. Attempting voice_file_name match.")
      
        if voice_model == '':
            # If no match by 'voice_ID' and not found in , search by 'voice_model' (actor_voice_model_name)
            matching_row_by_name = FO4_Voice_folder_and_models_df[FO4_Voice_folder_and_models_df['voice_file_name'].str.lower() == actor_voice_model_name.lower()]
            if not matching_row_by_name.empty:
                # If there is a match, set 'voice_model' to 'actor_voice_model_name'
                voice_model = matching_row_by_name['voice_model'].iloc[0]
                FO4_voice_folder = matching_row_by_name['voice_file_name'].iloc[0]
            else:
                try: # search for voice model in fallout4_characters.csv
                    voice_model = character_df.loc[character_df['fallout4_voice_folder'].astype(str).str.lower()==actor_voice_model_name.lower(), 'voice_model'].values[0]
                except: 
                    #except then try to match using gender and race with pre-established dictionaries
                    if actor_sex == '1':
                        try:
                            voice_model = _FO4_female_voice_models[actor_race]
                        except:
                            voice_model = 'femaleboston'
                    else:
                        try:
                            voice_model = _FO4_male_voice_models[actor_race]
                        except:
                            voice_model = 'maleboston'
        if FO4_voice_folder == '':
            try: # search for relevant FO4_Voice_folder_and_models_df for voice_model
                matching_row_by_voicemodel = FO4_Voice_folder_and_models_df[FO4_Voice_folder_and_models_df['voice_model'].str.lower() == voice_model.lower()]
                if not matching_row_by_voicemodel.empty:
                    # FO4_voice_folder becomes the matching row of FO4_Voice_folder_XVASynth_matches.csv
                    FO4_voice_folder = matching_row_by_voicemodel['voice_file_name'].iloc[0]
            except: # assume it is simply the voice_model name without spaces
                FO4_voice_folder = voice_model.replace(' ','')
        
        character_info = {
            'name': character_name,
            'bio': f'You are a {character_name}',
            'voice_model': voice_model,
            'fallout4_voice_folder': FO4_voice_folder,
        }

        return character_info
    


    @utils.time_it
    def load_game_state(self, debug_mode, debug_character_name, character_df, character_name, character_id, location, in_game_time, FO4_Voice_folder_and_models_df):
        """Load game variables from _mantella_ files in Skyrim/Fallout4 folder (data passed by the Mantella spell)"""

        if debug_mode == '1':
            character_name, character_id, location, in_game_time = self.debugging_setup(debug_character_name, character_df)
        
        # tell Skyrim/Fallout4 papyrus script to start waiting for voiceline input
        self.write_game_info('_mantella_end_conversation', 'False')
        character_id, character_name = self.load_character_name_id()
        
        try: # first try to load character by matching name and race AND character_ID, necessary for characters like FO4 Curie
            character_currentrace = self.load_data_when_available('_mantella_actor_race', '')
            character_currentrace = character_currentrace.split('<')[1].split('Race ')[0]
            character_info = character_df.loc[(character_df['name'].astype(str).str.lower() == character_name.lower()) & 
                                            ((character_df['baseid_int'].astype(str) == character_id) | 
                                            (character_df['baseid_int'].astype(str) == character_id + '.0')) & 
                                            (character_df['race'].astype(str).str.lower() == character_currentrace.lower())].to_dict('records')[0]
            
            
                                
            logging.info(f"Current character_info is '{character_info}' ")
                                
            is_generic_npc = False
        except:
            try: # first try to load character by matching both name and baseid_int, necessary for characters like FO4 Shaun
                character_info = character_df.loc[(character_df['name'].astype(str).str.lower() == character_name.lower()) & 
                                                ((character_df['baseid_int'].astype(str) == character_id) | 
                                                (character_df['baseid_int'].astype(str) == character_id + '.0'))].to_dict('records')[0]
                is_generic_npc = False
            except IndexError: # if no match, proceed to individual matches
                    try: # load character from skyrim_characters.csv/fallout4_characters.csv
                        character_info = character_df.loc[character_df['name'].astype(str).str.lower()==character_name.lower()].to_dict('records')[0]
                        is_generic_npc = False
                    except IndexError: # character not found
                        try: # try searching by ID
                            if self.game == "Fallout4" or self.game == "Fallout4VR":
                                csvprefix='fallout4'
                            else:
                                csvprefix='skyrim'
                            logging.info(f"Could not find {character_name} in {csvprefix}_characters.csv. Searching by ID {character_id}...")

                            character_info = character_df.loc[(character_df['baseid_int'].astype(str)==character_id) | (character_df['baseid_int'].astype(str)==character_id+'.0')].to_dict('records')[0]
                            is_generic_npc = False
                        except IndexError: # load generic NPC
                            if self.game == "Fallout4" or self.game == "Fallout4VR":
                                logging.info(f"NPC '{character_name}' could not be found in 'fallout4_characters.csv'. If this is not a generic NPC, please ensure '{character_name}' exists in the CSV's 'name' column exactly as written here, and that there is a voice model associated with them.")
                                character_info = self.FO4_load_unnamed_npc(character_name, character_df, FO4_Voice_folder_and_models_df)
                            else:
                                logging.info(f"NPC '{character_name}' could not be found in 'skyrim_characters.csv'. If this is not a generic NPC, please ensure '{character_name}' exists in the CSV's 'name' column exactly as written here, and that there is a voice model associated with them.")
                                character_info = self.skyrim_load_unnamed_npc(character_name, character_df)
                            is_generic_npc = True

        location = self.load_data_when_available('_mantella_current_location', location)
        if location.lower() == 'none': # location returns none when out in the wild
            if self.game == "Fallout4" or self.game == "Fallout4VR":
                location='Boston area'
            else:
                location='Skyrim'

        in_game_time = self.load_data_when_available('_mantella_in_game_time', in_game_time)

        actor_voice_model = self.load_data_when_available('_mantella_actor_voice', '')
        actor_voice_model_name = actor_voice_model.split('<')[1].split(' ')[0]
        character_info['in_game_voice_model'] = actor_voice_model_name

        # Is Player in combat with NPC
        is_in_combat = self.load_data_when_available('_mantella_actor_is_enemy', '')
        character_info['is_in_combat'] = is_in_combat

        actor_relationship_rank = self.load_data_when_available('_mantella_actor_relationship', '')
        try:
            actor_relationship_rank = int(actor_relationship_rank)
        except:
            actor_relationship_rank = 0
        character_info['in_game_relationship_level'] = actor_relationship_rank

        return character_info, location, in_game_time, is_generic_npc
        
    
    @utils.time_it
    def update_game_events(self, message: user_message) -> user_message:
        """Add in-game events to player's response"""

        # append in-game events to player's response
        with open(f'{self.game_path}/_mantella_in_game_events.txt', 'r', encoding='utf-8') as f:
            in_game_events_lines = f.readlines()[-5:] # read latest 5 events

        message.add_event(in_game_events_lines)

        is_in_combat = self.load_data_when_available('_mantella_actor_is_enemy', '')
        if is_in_combat.lower() == 'true':
            message.add_event(['\n*You are attacking the player. This is either because you are an enemy or the player has attacked you first.*'])

        if message.count_ingame_events() > 0:            
            logging.info(f'In-game events since previous exchange:\n{message.get_ingame_events_text()}')

        # once the events are shared with the NPC, clear the file
        self.write_game_info('_mantella_in_game_events', '')

        # append the time to player's response
        with open(f'{self.game_path}/_mantella_in_game_time.txt', 'r') as f:
            in_game_time = f.readline().strip()
        
        # only pass the in-game time if it has changed
        if (in_game_time != self.prev_game_time) and (in_game_time != ''):
            time_group = utils.get_time_group(in_game_time)
            try: # convert to 12hr clock
                in_game_time = int(in_game_time)
                in_game_time = in_game_time - 12 if in_game_time > 12 else in_game_time
                in_game_time = str(in_game_time)
            except:
                pass

            message.set_ingame_time(in_game_time, time_group)
            self.prev_game_time = in_game_time

        return message
    
    @utils.time_it
    def end_conversation(self):
        logging.info('Conversation ended.')

        self.write_game_info('_mantella_in_game_events', '')
        self.write_game_info('_mantella_end_conversation', 'True')
        time.sleep(5) # wait a few seconds for everything to register

        return None
        
_male_voice_models = {
    'ArgonianRace': 'Male Argonian',
    'BretonRace': 'Male Even Toned',
    'DarkElfRace': 'Male Dark Elf Commoner',
    'HighElfRace': 'Male Elf Haughty',
    'ImperialRace': 'Male Even Toned',
    'KhajiitRace': 'Male Khajit',
    'NordRace': 'Male Nord',
    'OrcRace': 'Male Orc',
    'RedguardRace': 'Male Even Toned',
    'WoodElfRace': 'Male Young Eager',
}
_female_voice_models = {
    'ArgonianRace': 'Female Argonian',
    'BretonRace': 'Female Even Toned',
    'DarkElfRace': 'Female Dark Elf Commoner',
    'HighElfRace': 'Female Elf Haughty',
    'ImperialRace': 'Female Even Toned',
    'KhajiitRace': 'Female Khajit',
    'NordRace': 'Female Nord',
    'OrcRace': 'Female Orc',
    'RedguardRace': 'Female Sultry',
    'WoodElfRace': 'Female Young Eager',
}

_FO4_male_voice_models = {
    'AssaultronRace':	'robot_assaultron',
    'DLC01RoboBrainRace':	'robot_mrgutsy',
    'DLC02HandyRace':	'robot_mrhandy',
    'DLC02FeralGhoulRace':	'maleghoul',
    'DLC03_SynthGen2RaceDiMa':	'dima',
    'DLC03RoboBrainRace':	'robot_mrgutsy',
    'EyeBotRace':	'robot_assaultron',
    'GhoulRace':	'maleghoul',
    'FeralGhoulRace':	'maleghoul',
    'FeralGhoulGlowingRace':	'maleghoul',
    'HumanRace':	'maleboston',
    'ProtectronRace':	'robot_assaultron',
    'SupermutantBehemothRace':	'supermutant03',
    'SuperMutantRace':	'supermutant',
    'SynthGen1Race':	'gen1synth01',
    'SynthGen2Race':	'gen1synth01',
    'TurretBubbleRace':	'Dima',
    'TurretTripodRace':	'Dima',
    'TurretWorkshopRace':	'Dima',
}
_FO4_female_voice_models = {
    'AssaultronRace':	'robotcompanionfemalprocessed',
    'DLC01RoboBrainRace':	'robotcompanionfemaledefault',
    'DLC02HandyRace':	'robotcompanionfemaledefault',
    'DLC02FeralGhoulRace':	'femaleghoul',
    'DLC03_SynthGen2RaceDiMa':	'robotcompanionfemaledefault',
    'DLC03RoboBrainRace':	'robotcompanionfemaledefault',
    'EyeBotRace':	'robotcompanionfemalprocessed',
    'GhoulRace':	'femaleghoul',
    'FeralGhoulRace':	'femaleghoul',
    'FeralGhoulGlowingRace':	'femaleghoul',
    'HumanRace':	'femaleboston',
    'ProtectronRace':	'robotcompanionfemalprocessed',
    'SupermutantBehemothRace':	'supermutant03',
    'SuperMutantRace':	'supermutant',
    'SynthGen1Race':	'robotcompanionfemalprocessed',
    'SynthGen2Race':	'robotcompanionfemalprocessed',
    'TurretBubbleRace':	'Dima',
    'TurretTripodRace':	'Dima',
    'TurretWorkshopRace':	'Dima',
}
>>>>>>> 766fedad
<|MERGE_RESOLUTION|>--- conflicted
+++ resolved
@@ -22,20 +22,12 @@
 
 
 class GameStateManager:
-<<<<<<< HEAD
     TOKEN_LIMIT_PERCENT: float = 0.45
 
     WAV_FILE = f'MantellaDi_MantellaDialogu_00001D8B_1.wav'
     LIP_FILE = f'MantellaDi_MantellaDialogu_00001D8B_1.lip'
-=======
-    def __init__(self, game_path, game):
-        self.game_path = game_path
-        self.prev_game_time = ''
-        self.game= game
->>>>>>> 766fedad
-
-
-<<<<<<< HEAD
+
+
     MALE_VOICE_MODELS: dict[str, str] = {
     'ArgonianRace': 'Male Argonian',
     'BretonRace': 'Male Even Toned',
@@ -84,80 +76,6 @@
         self.__talk.start_conversation()
         
         return {comm_consts.KEY_REPLYTYPE: comm_consts.KEY_REPLYTTYPE_STARTCONVERSATIONCOMPLETED}
-=======
-        for attempt in range(max_attempts):
-            try:
-                with open(f'{self.game_path}/{text_file_name}.txt', 'w', encoding='utf-8') as f:
-                    f.write(text)
-                break
-            except PermissionError:
-                print(f'Permission denied to write to {text_file_name}.txt. Retrying...')
-                if attempt + 1 == max_attempts:
-                    raise
-                else:
-                    time.sleep(delay_between_attempts)
-        return None
-    
-
-    def load_data_when_available(self, text_file_name, text):
-        while text == '':
-            with open(f'{self.game_path}/{text_file_name}.txt', 'r', encoding='utf-8') as f:
-                text = f.readline().strip()
-            # decrease stress on CPU while waiting for file to populate
-            time.sleep(0.01)
-        return text
-    
-    def wait_for_conversation_init(self):
-        self.load_data_when_available('_mantella_current_actor_id', '')
-
-    @utils.time_it
-    def reset_game_info(self):
-        self.write_game_info('_mantella_current_actor', '')
-        character_name = ''
-
-        self.write_game_info('_mantella_current_actor_id', '')
-        character_id = ''
-
-        self.write_game_info('_mantella_current_location', '')
-        location = ''
-
-        self.write_game_info('_mantella_in_game_time', '')
-        in_game_time = ''
-
-        self.write_game_info('_mantella_active_actors', '')
-
-        self.write_game_info('_mantella_in_game_events', '')
-
-        self.write_game_info('_mantella_status', 'False')
-
-        self.write_game_info('_mantella_actor_is_enemy', 'False')
-        self.write_game_info('_mantella_actor_is_in_combat', 'False')
-
-        self.write_game_info('_mantella_actor_relationship', '')
-
-        self.write_game_info('_mantella_character_selection', 'True')
-
-        self.write_game_info('_mantella_say_line', 'False')
-        self.write_game_info('_mantella_say_line_2', 'False')
-        self.write_game_info('_mantella_say_line_3', 'False')
-        self.write_game_info('_mantella_say_line_4', 'False')
-        self.write_game_info('_mantella_say_line_5', 'False')
-        self.write_game_info('_mantella_say_line_6', 'False')
-        self.write_game_info('_mantella_say_line_7', 'False')
-        self.write_game_info('_mantella_say_line_8', 'False')
-        self.write_game_info('_mantella_say_line_9', 'False')
-        self.write_game_info('_mantella_say_line_10', 'False')
-        self.write_game_info('_mantella_actor_count', '0')
-
-        self.write_game_info('_mantella_player_input', '')
-
-        self.write_game_info('_mantella_aggro', '')
-
-        self.write_game_info('_mantella_radiant_dialogue', 'False')
-        self.write_game_info('_mantella_audio_ready', 'False')
-
-        return character_name, character_id, location, in_game_time
->>>>>>> 766fedad
     
     def continue_conversation(self, inputJson: dict[str, Any]) -> dict[str, Any]:
         if(not self.__talk ):
@@ -200,7 +118,6 @@
             comm_consts.KEY_ACTOR_NAME: character_to_jsonfy.Name,
         }
     
-<<<<<<< HEAD
     def sentence_to_json(self, sentence_to_prepare: sentence) -> dict[str, Any]:
         return {
             comm_consts.KEY_ACTOR_SPEAKER: sentence_to_prepare.Speaker.Name, #self.character_to_json(sentence_to_prepare.Speaker),
@@ -209,46 +126,9 @@
             comm_consts.KEY_ACTOR_DURATION: sentence_to_prepare.Voice_line_duration,
             comm_consts.KEY_ACTOR_ACTIONS: sentence_to_prepare.Actions
         }
-=======
-    def write_dummy_game_info(self, character_name, character_df):
-        """Write fake data to game files when debugging"""
-        logging.info(f'Writing dummy game status for debugging character {character_name}')
-        actor_sex = random.choice(['Female','Male'])
-        actor_race = random.choice(['ArgonianRace','BretonRace','DarkElfRace','HighElfRace','ImperialRace','KhajiitRace','NordRace','OrcRace','RedguardRace','WoodElfRace'])
-        try:
-            actor_sex = character_df.loc[character_df['name'].astype(str).str.lower()==character_name.lower(), 'gender'].values[0]
-        except:
-            pass
-        try:
-            actor_race = character_df.loc[character_df['name'].astype(str).str.lower()==character_name.lower(), 'race'].values[0]
-        except:
-            pass
-        self.write_game_info('_mantella_actor_race', f'<{actor_race}')
-        self.write_game_info('_mantella_actor_sex', actor_sex)
-        voice_model = random.choice(['Female Nord', 'Male Nord'])
-        try: # search for voice model in skyrim_characters.csv/fallout4_characters.csv"
-            voice_model = character_df.loc[character_df['name'].astype(str).str.lower()==character_name.lower(), 'voice_model'].values[0]
-        except: # guess voice model based on sex and race
-            if actor_sex == 'Female':
-                try:
-                    voice_model = _female_voice_models[actor_race]
-                except:
-                    voice_model = 'Female Nord'
-            else:
-                try:
-                    voice_model = _male_voice_models[actor_race]
-                except:
-                    voice_model = 'Male Nord'
-
-        self.write_game_info('_mantella_actor_voice', f'<{voice_model}')
-
-        relationship = '0'
-        self.write_game_info('_mantella_actor_relationship', relationship)
->>>>>>> 766fedad
 
     ##### utils #######
 
-<<<<<<< HEAD
     def __update_context(self,  json: dict[str, Any]):
         if self.__talk:
             for actorJson in json[comm_consts.KEY_ACTORS]:
@@ -286,26 +166,6 @@
         # else:
         #     say_line_file = '_mantella_say_line_'+str(self.character_num+1)
         #     self.game_state_manager.write_game_info(say_line_file, subtitle.strip())
-=======
-        character_id = '0'
-        try: # search for voice model in skyrim_characters.csv/fallout4_characters.csv"
-            voice_model = character_df.loc[character_df['name'].astype(str).str.lower()==character_name.lower(), 'base_id_int'].values[0]
-        except:
-            pass
-        self.write_game_info('_mantella_current_actor_id', str(character_id))
-
-        if self.game == "Fallout4" or self.game == "Fallout4VR":
-            location = 'the Commonwealth'
-        else:
-            location = 'Skyrim'
-        self.write_game_info('_mantella_current_location', location)
-        
-        in_game_time = '12'
-        self.write_game_info('_mantella_in_game_time', in_game_time)
-        self.write_game_info('_mantella_actor_count', '1')
-        return character_name, character_id, location, in_game_time
-    
->>>>>>> 766fedad
 
 
     # def debugging_setup(self, debug_character_name, character_df):
@@ -323,11 +183,7 @@
     #     return character_name, character_id, location, in_game_time
     
     
-<<<<<<< HEAD
     def load_unnamed_npc(self, name: str, race: str, gender: int, ingame_voice_model:str, character_df: pd.DataFrame):
-=======
-    def skyrim_load_unnamed_npc(self, character_name, character_df):
->>>>>>> 766fedad
         """Load generic NPC if character cannot be found in skyrim_characters.csv"""
         # unknown == I couldn't find the IDs for these voice models
         voice_model_ids = {
@@ -426,65 +282,6 @@
 
         return character_info
     
-<<<<<<< HEAD
-    @utils.time_it
-    def load_character(self, json: dict) -> Character | None:
-        try:
-            character_id = json[comm_consts.KEY_ACTOR_ID]
-            character_name: str = json[comm_consts.KEY_ACTOR_NAME]
-            gender: int = json[comm_consts.KEY_ACTOR_GENDER]
-            race: str = json[comm_consts.KEY_ACTOR_RACE]
-            actor_voice_model = json[comm_consts.KEY_ACTOR_VOICETYPE]
-            actor_voice_model_name = actor_voice_model.split('<')[1].split(' ')[0]
-            is_in_combat: bool = json[comm_consts.KEY_ACTOR_ISINCOMBAT]
-            is_enemy: bool = json[comm_consts.KEY_ACTOR_ISENEMY]
-            relationship_rank: int = json[comm_consts.KEY_ACTOR_RELATIONSHIPRANK]
-            custom_values: dict[str, Any] = {}
-            if json.__contains__(comm_consts.KEY_ACTOR_CUSTOMVALUES):
-                custom_values = json[comm_consts.KEY_ACTOR_CUSTOMVALUES]
-            is_generic_npc = False
-            bio: str = ""
-            voice_model: str = "MaleNord"
-            is_player_character: bool = json[comm_consts.KEY_ACTOR_ISPLAYER]            
-            if not is_player_character and self.__talk and not self.__talk.contains_character(character_id):#If this is not the player and the character has not already been loaded
-                try: # load character from skyrim_characters.csv
-                    character_info = self.__character_df.loc[self.__character_df['name'].astype(str).str.lower()==character_name.lower()].to_dict('records')[0]
-                    bio = character_info["bio"]
-                    voice_model = character_info['voice_model']
-                except IndexError: # character not found
-                    try: # try searching by ID
-                        logging.info(f"Could not find {character_name} in skyrim_characters.csv. Searching by ID {character_id}...")
-                        character_info = self.__character_df.loc[(self.__character_df['baseid_int'].astype(str)==character_id) | (self.__character_df['baseid_int'].astype(str)==character_id+'.0')].to_dict('records')[0]
-                        is_generic_npc = False
-                    except IndexError: # load generic NPC
-                        logging.info(f"NPC '{character_name}' could not be found in 'skyrim_characters.csv'. If this is not a generic NPC, please ensure '{character_name}' exists in the CSV's 'name' column exactly as written here, and that there is a voice model associated with them.")
-                        character_info = self.load_unnamed_npc(character_name, race, gender, actor_voice_model_name, self.__character_df)
-                        is_generic_npc = True
-            
-
-            return Character(character_id,
-                            character_name,
-                            gender,
-                            race,
-                            is_player_character,
-                            bio,
-                            is_in_combat,
-                            is_enemy,
-                            relationship_rank,
-                            is_generic_npc,
-                            actor_voice_model_name,
-                            voice_model,
-                            custom_values)
-        except CharacterDoesNotExist:                 
-            logging.info('Restarting...')
-            return None 
-        
-    def error_message(self, message: str) -> dict[str, Any]:
-        return {
-                comm_consts.KEY_REPLYTYPE: "error",
-                "mantella_message": message
-            }
-=======
     def FO4_load_unnamed_npc(self, character_name, character_df, FO4_Voice_folder_and_models_df):
         """Load generic NPC if character cannot be found in fallout4_characters.csv"""
         # unknown == I couldn't find the IDs for these voice models
@@ -566,158 +363,62 @@
 
 
     @utils.time_it
-    def load_game_state(self, debug_mode, debug_character_name, character_df, character_name, character_id, location, in_game_time, FO4_Voice_folder_and_models_df):
-        """Load game variables from _mantella_ files in Skyrim/Fallout4 folder (data passed by the Mantella spell)"""
-
-        if debug_mode == '1':
-            character_name, character_id, location, in_game_time = self.debugging_setup(debug_character_name, character_df)
-        
-        # tell Skyrim/Fallout4 papyrus script to start waiting for voiceline input
-        self.write_game_info('_mantella_end_conversation', 'False')
-        character_id, character_name = self.load_character_name_id()
-        
-        try: # first try to load character by matching name and race AND character_ID, necessary for characters like FO4 Curie
-            character_currentrace = self.load_data_when_available('_mantella_actor_race', '')
-            character_currentrace = character_currentrace.split('<')[1].split('Race ')[0]
-            character_info = character_df.loc[(character_df['name'].astype(str).str.lower() == character_name.lower()) & 
-                                            ((character_df['baseid_int'].astype(str) == character_id) | 
-                                            (character_df['baseid_int'].astype(str) == character_id + '.0')) & 
-                                            (character_df['race'].astype(str).str.lower() == character_currentrace.lower())].to_dict('records')[0]
+    def load_character(self, json: dict) -> Character | None:
+        try:
+            character_id = json[comm_consts.KEY_ACTOR_ID]
+            character_name: str = json[comm_consts.KEY_ACTOR_NAME]
+            gender: int = json[comm_consts.KEY_ACTOR_GENDER]
+            race: str = json[comm_consts.KEY_ACTOR_RACE]
+            actor_voice_model = json[comm_consts.KEY_ACTOR_VOICETYPE]
+            actor_voice_model_name = actor_voice_model.split('<')[1].split(' ')[0]
+            is_in_combat: bool = json[comm_consts.KEY_ACTOR_ISINCOMBAT]
+            is_enemy: bool = json[comm_consts.KEY_ACTOR_ISENEMY]
+            relationship_rank: int = json[comm_consts.KEY_ACTOR_RELATIONSHIPRANK]
+            custom_values: dict[str, Any] = {}
+            if json.__contains__(comm_consts.KEY_ACTOR_CUSTOMVALUES):
+                custom_values = json[comm_consts.KEY_ACTOR_CUSTOMVALUES]
+            is_generic_npc = False
+            bio: str = ""
+            voice_model: str = "MaleNord"
+            is_player_character: bool = json[comm_consts.KEY_ACTOR_ISPLAYER]            
+            if not is_player_character and self.__talk and not self.__talk.contains_character(character_id):#If this is not the player and the character has not already been loaded
+                try: # load character from skyrim_characters.csv
+                    character_info = self.__character_df.loc[self.__character_df['name'].astype(str).str.lower()==character_name.lower()].to_dict('records')[0]
+                    bio = character_info["bio"]
+                    voice_model = character_info['voice_model']
+                except IndexError: # character not found
+                    try: # try searching by ID
+                        logging.info(f"Could not find {character_name} in skyrim_characters.csv. Searching by ID {character_id}...")
+                        character_info = self.__character_df.loc[(self.__character_df['baseid_int'].astype(str)==character_id) | (self.__character_df['baseid_int'].astype(str)==character_id+'.0')].to_dict('records')[0]
+                        is_generic_npc = False
+                    except IndexError: # load generic NPC
+                        logging.info(f"NPC '{character_name}' could not be found in 'skyrim_characters.csv'. If this is not a generic NPC, please ensure '{character_name}' exists in the CSV's 'name' column exactly as written here, and that there is a voice model associated with them.")
+                        character_info = self.load_unnamed_npc(character_name, race, gender, actor_voice_model_name, self.__character_df)
+                        is_generic_npc = True
             
-            
-                                
-            logging.info(f"Current character_info is '{character_info}' ")
-                                
-            is_generic_npc = False
-        except:
-            try: # first try to load character by matching both name and baseid_int, necessary for characters like FO4 Shaun
-                character_info = character_df.loc[(character_df['name'].astype(str).str.lower() == character_name.lower()) & 
-                                                ((character_df['baseid_int'].astype(str) == character_id) | 
-                                                (character_df['baseid_int'].astype(str) == character_id + '.0'))].to_dict('records')[0]
-                is_generic_npc = False
-            except IndexError: # if no match, proceed to individual matches
-                    try: # load character from skyrim_characters.csv/fallout4_characters.csv
-                        character_info = character_df.loc[character_df['name'].astype(str).str.lower()==character_name.lower()].to_dict('records')[0]
-                        is_generic_npc = False
-                    except IndexError: # character not found
-                        try: # try searching by ID
-                            if self.game == "Fallout4" or self.game == "Fallout4VR":
-                                csvprefix='fallout4'
-                            else:
-                                csvprefix='skyrim'
-                            logging.info(f"Could not find {character_name} in {csvprefix}_characters.csv. Searching by ID {character_id}...")
-
-                            character_info = character_df.loc[(character_df['baseid_int'].astype(str)==character_id) | (character_df['baseid_int'].astype(str)==character_id+'.0')].to_dict('records')[0]
-                            is_generic_npc = False
-                        except IndexError: # load generic NPC
-                            if self.game == "Fallout4" or self.game == "Fallout4VR":
-                                logging.info(f"NPC '{character_name}' could not be found in 'fallout4_characters.csv'. If this is not a generic NPC, please ensure '{character_name}' exists in the CSV's 'name' column exactly as written here, and that there is a voice model associated with them.")
-                                character_info = self.FO4_load_unnamed_npc(character_name, character_df, FO4_Voice_folder_and_models_df)
-                            else:
-                                logging.info(f"NPC '{character_name}' could not be found in 'skyrim_characters.csv'. If this is not a generic NPC, please ensure '{character_name}' exists in the CSV's 'name' column exactly as written here, and that there is a voice model associated with them.")
-                                character_info = self.skyrim_load_unnamed_npc(character_name, character_df)
-                            is_generic_npc = True
-
-        location = self.load_data_when_available('_mantella_current_location', location)
-        if location.lower() == 'none': # location returns none when out in the wild
-            if self.game == "Fallout4" or self.game == "Fallout4VR":
-                location='Boston area'
-            else:
-                location='Skyrim'
-
-        in_game_time = self.load_data_when_available('_mantella_in_game_time', in_game_time)
-
-        actor_voice_model = self.load_data_when_available('_mantella_actor_voice', '')
-        actor_voice_model_name = actor_voice_model.split('<')[1].split(' ')[0]
-        character_info['in_game_voice_model'] = actor_voice_model_name
-
-        # Is Player in combat with NPC
-        is_in_combat = self.load_data_when_available('_mantella_actor_is_enemy', '')
-        character_info['is_in_combat'] = is_in_combat
-
-        actor_relationship_rank = self.load_data_when_available('_mantella_actor_relationship', '')
-        try:
-            actor_relationship_rank = int(actor_relationship_rank)
-        except:
-            actor_relationship_rank = 0
-        character_info['in_game_relationship_level'] = actor_relationship_rank
-
-        return character_info, location, in_game_time, is_generic_npc
-        
-    
-    @utils.time_it
-    def update_game_events(self, message: user_message) -> user_message:
-        """Add in-game events to player's response"""
-
-        # append in-game events to player's response
-        with open(f'{self.game_path}/_mantella_in_game_events.txt', 'r', encoding='utf-8') as f:
-            in_game_events_lines = f.readlines()[-5:] # read latest 5 events
-
-        message.add_event(in_game_events_lines)
-
-        is_in_combat = self.load_data_when_available('_mantella_actor_is_enemy', '')
-        if is_in_combat.lower() == 'true':
-            message.add_event(['\n*You are attacking the player. This is either because you are an enemy or the player has attacked you first.*'])
-
-        if message.count_ingame_events() > 0:            
-            logging.info(f'In-game events since previous exchange:\n{message.get_ingame_events_text()}')
-
-        # once the events are shared with the NPC, clear the file
-        self.write_game_info('_mantella_in_game_events', '')
-
-        # append the time to player's response
-        with open(f'{self.game_path}/_mantella_in_game_time.txt', 'r') as f:
-            in_game_time = f.readline().strip()
-        
-        # only pass the in-game time if it has changed
-        if (in_game_time != self.prev_game_time) and (in_game_time != ''):
-            time_group = utils.get_time_group(in_game_time)
-            try: # convert to 12hr clock
-                in_game_time = int(in_game_time)
-                in_game_time = in_game_time - 12 if in_game_time > 12 else in_game_time
-                in_game_time = str(in_game_time)
-            except:
-                pass
-
-            message.set_ingame_time(in_game_time, time_group)
-            self.prev_game_time = in_game_time
-
-        return message
-    
-    @utils.time_it
-    def end_conversation(self):
-        logging.info('Conversation ended.')
-
-        self.write_game_info('_mantella_in_game_events', '')
-        self.write_game_info('_mantella_end_conversation', 'True')
-        time.sleep(5) # wait a few seconds for everything to register
-
-        return None
-        
-_male_voice_models = {
-    'ArgonianRace': 'Male Argonian',
-    'BretonRace': 'Male Even Toned',
-    'DarkElfRace': 'Male Dark Elf Commoner',
-    'HighElfRace': 'Male Elf Haughty',
-    'ImperialRace': 'Male Even Toned',
-    'KhajiitRace': 'Male Khajit',
-    'NordRace': 'Male Nord',
-    'OrcRace': 'Male Orc',
-    'RedguardRace': 'Male Even Toned',
-    'WoodElfRace': 'Male Young Eager',
-}
-_female_voice_models = {
-    'ArgonianRace': 'Female Argonian',
-    'BretonRace': 'Female Even Toned',
-    'DarkElfRace': 'Female Dark Elf Commoner',
-    'HighElfRace': 'Female Elf Haughty',
-    'ImperialRace': 'Female Even Toned',
-    'KhajiitRace': 'Female Khajit',
-    'NordRace': 'Female Nord',
-    'OrcRace': 'Female Orc',
-    'RedguardRace': 'Female Sultry',
-    'WoodElfRace': 'Female Young Eager',
-}
+
+            return Character(character_id,
+                            character_name,
+                            gender,
+                            race,
+                            is_player_character,
+                            bio,
+                            is_in_combat,
+                            is_enemy,
+                            relationship_rank,
+                            is_generic_npc,
+                            actor_voice_model_name,
+                            voice_model,
+                            custom_values)
+        except CharacterDoesNotExist:                 
+            logging.info('Restarting...')
+            return None 
+        
+    def error_message(self, message: str) -> dict[str, Any]:
+        return {
+                comm_consts.KEY_REPLYTYPE: "error",
+                "mantella_message": message
+            }    
 
 _FO4_male_voice_models = {
     'AssaultronRace':	'robot_assaultron',
@@ -761,4 +462,46 @@
     'TurretTripodRace':	'Dima',
     'TurretWorkshopRace':	'Dima',
 }
->>>>>>> 766fedad
+
+_FO4_male_voice_models = {
+    'AssaultronRace':	'robot_assaultron',
+    'DLC01RoboBrainRace':	'robot_mrgutsy',
+    'DLC02HandyRace':	'robot_mrhandy',
+    'DLC02FeralGhoulRace':	'maleghoul',
+    'DLC03_SynthGen2RaceDiMa':	'dima',
+    'DLC03RoboBrainRace':	'robot_mrgutsy',
+    'EyeBotRace':	'robot_assaultron',
+    'GhoulRace':	'maleghoul',
+    'FeralGhoulRace':	'maleghoul',
+    'FeralGhoulGlowingRace':	'maleghoul',
+    'HumanRace':	'maleboston',
+    'ProtectronRace':	'robot_assaultron',
+    'SupermutantBehemothRace':	'supermutant03',
+    'SuperMutantRace':	'supermutant',
+    'SynthGen1Race':	'gen1synth01',
+    'SynthGen2Race':	'gen1synth01',
+    'TurretBubbleRace':	'Dima',
+    'TurretTripodRace':	'Dima',
+    'TurretWorkshopRace':	'Dima',
+}
+_FO4_female_voice_models = {
+    'AssaultronRace':	'robotcompanionfemalprocessed',
+    'DLC01RoboBrainRace':	'robotcompanionfemaledefault',
+    'DLC02HandyRace':	'robotcompanionfemaledefault',
+    'DLC02FeralGhoulRace':	'femaleghoul',
+    'DLC03_SynthGen2RaceDiMa':	'robotcompanionfemaledefault',
+    'DLC03RoboBrainRace':	'robotcompanionfemaledefault',
+    'EyeBotRace':	'robotcompanionfemalprocessed',
+    'GhoulRace':	'femaleghoul',
+    'FeralGhoulRace':	'femaleghoul',
+    'FeralGhoulGlowingRace':	'femaleghoul',
+    'HumanRace':	'femaleboston',
+    'ProtectronRace':	'robotcompanionfemalprocessed',
+    'SupermutantBehemothRace':	'supermutant03',
+    'SuperMutantRace':	'supermutant',
+    'SynthGen1Race':	'robotcompanionfemalprocessed',
+    'SynthGen2Race':	'robotcompanionfemalprocessed',
+    'TurretBubbleRace':	'Dima',
+    'TurretTripodRace':	'Dima',
+    'TurretWorkshopRace':	'Dima',
+}