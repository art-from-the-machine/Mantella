--- conflicted
+++ resolved
@@ -36,19 +36,12 @@
         self.__chat_manager: ChatManager = chat_manager
         self.__rememberer: remembering = summaries(game, config.memory_prompt, config.resummarize_prompt, client, language_info['language'])
         self.__talk: conversation | None = None
-<<<<<<< HEAD
-        self.__actions: list[action] =  [action(comm_consts.ACTION_NPC_OFFENDED, config.offended_npc_response, f"The player offended the NPC"),
-                                                action(comm_consts.ACTION_NPC_FORGIVEN, config.forgiven_npc_response, f"The player made up with the NPC"),
-                                                action(comm_consts.ACTION_NPC_FOLLOW, config.follow_npc_response, f"The NPC is willing to follow the player"),
-                                                action(comm_consts.ACTION_NPC_INVENTORY, config.inventory_npc_response, f"The NPC is willing to show their inventory to the player")]
-=======
         self.__mic_input: bool = False
         self.__mic_ptt: bool = False # push-to-talk
         self.__stt_api_file: str = stt_api_file
         self.__api_file: str = api_file
         self.__stt: Transcriber | None = None
 
->>>>>>> df7bc818
     ###### react to calls from the game #######
     @utils.time_it
     def start_conversation(self, input_json: dict[str, Any]) -> dict[str, Any]:
@@ -131,13 +124,8 @@
 
         # if the player response is not an action command, return a regular player reply type
         return {comm_consts.KEY_REPLYTYPE: comm_consts.KEY_REPLYTYPE_NPCTALK}
-<<<<<<< HEAD
-    
-        
-=======
-
-    @utils.time_it
->>>>>>> df7bc818
+
+    @utils.time_it
     def end_conversation(self, input_json: dict[str, Any]) -> dict[str, Any]:
         if(self.__talk):
             self.__talk.end()
