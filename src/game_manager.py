--- conflicted
+++ resolved
@@ -5,10 +5,7 @@
 import src.utils as utils
 import time
 from src.llm.openai_client import openai_client
-<<<<<<< HEAD
-=======
 import random
->>>>>>> 69a1f3b0
 
 class CharacterDoesNotExist(Exception):
     """Exception raised when NPC name cannot be found in skyrim_characters.csv"""
@@ -355,11 +352,7 @@
         return message
     
     @utils.time_it
-<<<<<<< HEAD
     def end_conversation(self, conversation_ended, config, client: openai_client, encoding, synthesizer, chat_manager, messages: message_thread, active_characters: dict[str, Character], tokens_available, player_name: str):
-=======
-    def end_conversation(self, conversation_ended, config, client: openai_client, encoding, synthesizer, chat_manager, messages, active_characters, tokens_available):
->>>>>>> 69a1f3b0
         """Say final goodbye lines and save conversation to memory"""
 
         # say goodbyes
@@ -388,11 +381,7 @@
     
     
     @utils.time_it
-<<<<<<< HEAD
     def reload_conversation(self, config, client: openai_client, encoding, synthesizer, chat_manager, messages: message_thread, active_characters: dict[str, Character], tokens_available, token_limit, location, in_game_time, radiant_dialogue, player_name: str) -> message_thread:
-=======
-    def reload_conversation(self, config, client: openai_client, encoding, synthesizer, chat_manager, messages, active_characters, tokens_available, token_limit, location, in_game_time, radiant_dialogue):
->>>>>>> 69a1f3b0
         """Restart conversation to save conversation to memory when token count is reaching its limit"""
 
         latest_character = list(active_characters.items())[-1][1]
@@ -426,12 +415,8 @@
 
         messages.reload_message_thread(context, 8)
 
-<<<<<<< HEAD
         return messages
-    
-=======
-        return conversation_summary_file, context, messages
-    
+        
 _male_voice_models = {
     'ArgonianRace': 'Male Argonian',
     'BretonRace': 'Male Even Toned',
@@ -455,5 +440,4 @@
     'OrcRace': 'Female Orc',
     'RedguardRace': 'Female Sultry',
     'WoodElfRace': 'Female Young Eager',
-}
->>>>>>> 69a1f3b0
+}