--- conflicted
+++ resolved
@@ -59,15 +59,9 @@
         #logging.log(23, "NPC info")
 
 
-<<<<<<< HEAD
-        logging.addLevelName(27, "INFO STT")
-        logging.addLevelName(28, "INFO LLM")
-        logging.addLevelName(29, "INFO TTS")
-=======
         logging.addLevelName(27, "STT")
         logging.addLevelName(28, "LLM")
         logging.addLevelName(29, "TTS")
->>>>>>> 51117565
 
         #logging.log(27, "Speech-To-Text related")
         #logging.log(28, "Large Language Model related")
