import logging
from typing import Hashable
import src.color_formatter as cf
import src.utils as utils
import pandas as pd
import sys
import os

<<<<<<< HEAD
def initialise(config_file, logging_file, secret_key_file, character_df_files, language_file, FO4_XVASynth_file):
    def setup_openai_secret_key(file_name, is_local):
        if is_local:
            api_key = 'abc123'
        else:
            with open(file_name, 'r') as f:
                api_key = f.readline().strip()
        openai.api_key = api_key
=======
import src.config_loader as config_loader
from src.llm.openai_client import openai_client
>>>>>>> c0be9234

def initialise(config_file, logging_file, secret_key_file, character_df_file, language_file) -> tuple[config_loader.ConfigLoader, pd.DataFrame, dict[Hashable, str], openai_client]:
    
    def set_cwd_to_exe_dir():
        if getattr(sys, 'frozen', False): # if exe and not Python script
            # change the current working directory to the executable's directory
            os.chdir(os.path.dirname(sys.executable))
    
    def setup_logging(file_name):
        logging.basicConfig(level=logging.DEBUG, format='%(levelname)s: %(message)s', handlers=[])

        # create custom formatter
        formatter = cf.CustomFormatter()

        # add formatter to ch
        console_handler = logging.StreamHandler()
        console_handler.setLevel(logging.INFO)
        console_handler.setFormatter(formatter)

        # Create a formatter for file output
        file_formatter = logging.Formatter('%(asctime)s %(levelname)s: %(message)s')

        # Create a file handler and set the formatter
        file_handler = logging.FileHandler(file_name)
        file_handler.setLevel(logging.DEBUG)
        file_handler.setFormatter(file_formatter)

        # Add the handlers to the logger
        logging.getLogger().addHandler(console_handler)
        logging.getLogger().addHandler(file_handler)

        logging.debug("debug message")
        logging.info("info message")
        logging.warning("warning message")
        logging.error("error message")
        logging.critical("critical message")

        # custom levels
        logging.addLevelName(21, "INFO")
        logging.addLevelName(22, "INFO")
        logging.addLevelName(23, "INFO")

        logging.log(21, "Player transcription")
        logging.log(22, "NPC voiceline")
        logging.log(23, "NPC info")


        logging.addLevelName(27, "INFO STT")
        logging.addLevelName(28, "INFO LLM")
        logging.addLevelName(29, "INFO TTS")

        logging.log(27, "Speech-To-Text related")
        logging.log(28, "Large Language Model related")
        logging.log(29, "Text-To-Speech related")

    def get_character_df(file_name) -> pd.DataFrame:
        encoding = utils.get_file_encoding(file_name)
        character_df = pd.read_csv(file_name, engine='python', encoding=encoding)
        character_df = character_df.loc[character_df['voice_model'].notna()]

        return character_df
    
<<<<<<< HEAD
    def get_voice_folders_and_models(file_name):
        encoding = utils.get_file_encoding(file_name)
        FO4_Voice_folder_and_models_df = pd.read_csv(file_name, engine='python', encoding=encoding)

        return FO4_Voice_folder_and_models_df
    
    def get_language_info(file_name):
=======
    def get_language_info(file_name) -> dict[Hashable, str]:
>>>>>>> c0be9234
        language_df = pd.read_csv(file_name)
        try:
            language_info: dict[Hashable, str] = language_df.loc[language_df['alpha2']==config.language].to_dict('records')[0]
            return language_info
        except:
            logging.error(f"Could not load language '{config.language}'. Please set a valid language in config.ini\n")
            return {}

    set_cwd_to_exe_dir()
    setup_logging(logging_file)
    config = config_loader.ConfigLoader(config_file)

    # clean up old instances of exe runtime files
    utils.cleanup_mei(config.remove_mei_folders)
    
    # Determine which game we're running for and select the appropriate character file

    formatted_game_name = config.game.lower().replace(' ', '').replace('_', '')
    if formatted_game_name in ("fallout4", "fallout4vr"):
        character_df_file = character_df_files[1] 
        FO4_Voice_folder_and_models_df = get_voice_folders_and_models(FO4_XVASynth_file)
    else :
        character_df_file = character_df_files[0]  # if not Fallout assume Skyrim
        FO4_Voice_folder_and_models_df=''

    character_df = get_character_df(character_df_file)
    language_info = get_language_info(language_file)

<<<<<<< HEAD
    chosenmodel = config.llm
    # if using an alternative API, use encoding for GPT-3.5 by default
    # NOTE: this encoding may not be the same for all models, leading to incorrect token counts
    #       this can lead to the token limit of the given model being overrun
    if config.alternative_openai_api_base != 'none':
        chosenmodel = 'gpt-3.5-turbo'
    try:
        encoding = tiktoken.encoding_for_model(chosenmodel)
    except:
        logging.error('Error loading model. If you are using an alternative to OpenAI, please find the setting `alternative_openai_api_base` in MantellaSoftware/config.ini and follow the instructions to change this setting')
        raise
    token_limit = get_token_limit(config.llm, config.custom_token_count, is_local)

    if config.alternative_openai_api_base != 'none':
        openai.api_base = config.alternative_openai_api_base

    return config, character_df, language_info, encoding, token_limit, FO4_Voice_folder_and_models_df
=======
    
    
    client = openai_client(config, secret_key_file)

    return config, character_df, language_info, client
>>>>>>> c0be9234
<|MERGE_RESOLUTION|>--- conflicted
+++ resolved
@@ -6,21 +6,10 @@
 import sys
 import os
 
-<<<<<<< HEAD
-def initialise(config_file, logging_file, secret_key_file, character_df_files, language_file, FO4_XVASynth_file):
-    def setup_openai_secret_key(file_name, is_local):
-        if is_local:
-            api_key = 'abc123'
-        else:
-            with open(file_name, 'r') as f:
-                api_key = f.readline().strip()
-        openai.api_key = api_key
-=======
 import src.config_loader as config_loader
 from src.llm.openai_client import openai_client
->>>>>>> c0be9234
 
-def initialise(config_file, logging_file, secret_key_file, character_df_file, language_file) -> tuple[config_loader.ConfigLoader, pd.DataFrame, dict[Hashable, str], openai_client]:
+def initialise(config_file, logging_file, secret_key_file, character_df_files, language_file, FO4_XVASynth_file) -> tuple[config_loader.ConfigLoader, pd.DataFrame, dict[Hashable, str], openai_client]:
     
     def set_cwd_to_exe_dir():
         if getattr(sys, 'frozen', False): # if exe and not Python script
@@ -81,17 +70,13 @@
 
         return character_df
     
-<<<<<<< HEAD
     def get_voice_folders_and_models(file_name):
         encoding = utils.get_file_encoding(file_name)
         FO4_Voice_folder_and_models_df = pd.read_csv(file_name, engine='python', encoding=encoding)
 
         return FO4_Voice_folder_and_models_df
     
-    def get_language_info(file_name):
-=======
     def get_language_info(file_name) -> dict[Hashable, str]:
->>>>>>> c0be9234
         language_df = pd.read_csv(file_name)
         try:
             language_info: dict[Hashable, str] = language_df.loc[language_df['alpha2']==config.language].to_dict('records')[0]
@@ -120,28 +105,8 @@
     character_df = get_character_df(character_df_file)
     language_info = get_language_info(language_file)
 
-<<<<<<< HEAD
-    chosenmodel = config.llm
-    # if using an alternative API, use encoding for GPT-3.5 by default
-    # NOTE: this encoding may not be the same for all models, leading to incorrect token counts
-    #       this can lead to the token limit of the given model being overrun
-    if config.alternative_openai_api_base != 'none':
-        chosenmodel = 'gpt-3.5-turbo'
-    try:
-        encoding = tiktoken.encoding_for_model(chosenmodel)
-    except:
-        logging.error('Error loading model. If you are using an alternative to OpenAI, please find the setting `alternative_openai_api_base` in MantellaSoftware/config.ini and follow the instructions to change this setting')
-        raise
-    token_limit = get_token_limit(config.llm, config.custom_token_count, is_local)
-
-    if config.alternative_openai_api_base != 'none':
-        openai.api_base = config.alternative_openai_api_base
-
-    return config, character_df, language_info, encoding, token_limit, FO4_Voice_folder_and_models_df
-=======
     
     
     client = openai_client(config, secret_key_file)
 
-    return config, character_df, language_info, client
->>>>>>> c0be9234
+    return config, character_df, language_info, client, FO4_Voice_folder_and_models_df