--- conflicted
+++ resolved
@@ -1,9 +1,6 @@
 import logging
-<<<<<<< HEAD
 from typing import Hashable
-=======
 import src.color_formatter as cf
->>>>>>> 203c636c
 import src.utils as utils
 import pandas as pd
 
