import configparser
import logging
import os
import sys
import src.utils as utils
from pathlib import Path

class ConfigLoader:
    def __init__(self, file_name='config.ini'):
        config = configparser.ConfigParser()
        try:
            config.read(file_name, encoding='utf-8')
        except:
            logging.error(f'Unable to read / open config.ini. If you have recently edited this file, please try reverting to a previous version. This error is normally due to using special characters.')
            input("Press Enter to exit.")

        def invalid_path(set_path, tested_path):
            logging.error(f"\"{tested_path}\" does not exist!\n\nThe path set in config.ini: \"{set_path}\"")
            input('\nPress any key to exit...')
            sys.exit(0)

        def check_program_files(set_path):
            skyrim_in_program_files = False
            if 'Program Files' in set_path:
                logging.warn(f'''
{self.game} is installed in Program Files. Mantella is unlikely to work. 
See here to learn how to move your game's installation folder: https://art-from-the-machine.github.io/Mantella/pages/installation.html#skyrim''')
                skyrim_in_program_files = True
            return skyrim_in_program_files 

        def check_missing_mantella_file(set_path):
            if self.game == "Fallout4" or self.game == "Fallout4VR":
                txtPrefix='fallout4'
                modnameSufix='gun'
            else:
                txtPrefix='skyrim'
                modnameSufix='Spell'
            
            try:
                with open(set_path+'/_mantella__'+txtPrefix+'_folder.txt') as f:
                    check = f.readline().strip()
            except:
                #Reworked the warning to include correct names depending on the game being ran.
                logging.warn(f'''
Warning: Could not find _mantella__{txtPrefix}_folder.txt in {set_path}. 
If you have not yet used the Mantella {modnameSufix} in-game you can safely ignore this message. 
If you have used the Mantella {modnameSufix} please check that your 
MantellaSoftware/config.ini "{txtPrefix}_folder" has been set correctly 
(instructions on how to set this up are in the config file itself).
If you are still having issues, a list of solutions can be found here: 
https://github.com/art-from-the-machine/Mantella#issues-qa
''')
                input("Press Enter to confirm these warnings...")

        def run_config_editor():
            try:
                import src.config_editor as configeditor

                logging.info('Launching config editor...')
                configeditor.start()
                logging.info(f'Config editor closed. Re-reading {file_name} file...')

                config.read(file_name)
            except Exception as e:
                logging.error('Unable to run config editor!')
                raise e

        try:
            # run config editor if config.ini has the parameter
            if int(config['Startup']['open_config_editor']) == 1:
                run_config_editor()

            #Adjusting game and mod paths according to the game being ran
            self.game = config['Game']['game']
            self.game = str(self.game).lower().replace(' ', '').replace('_', '')
            if self.game =="fallout4":
                self.game ="Fallout4"
                self.game_path = config['Paths']['fallout4_folder']
                self.mod_path = config['Paths']['fallout4_mod_folder']
            elif self.game =="fallout4vr":
                self.game ="Fallout4VR"
                self.game_path = config['Paths']['fallout4VR_folder'] 
                self.mod_path = config['Paths']['fallout4VR_mod_folder']
            elif self.game =="skyrimvr":
                self.game ="SkyrimVR"
                self.game_path = config['Paths']['skyrimVR_folder']
                self.mod_path = config['Paths']['skyrimVR_mod_folder']
            #if the game is not recognized Mantella will assume it's Skyrim since that's the most frequent one.
            else:
                self.game ="Skyrim"
                self.game_path = config['Paths']['skyrim_folder']
                self.mod_path = config['Paths']['skyrim_mod_folder']
            
            logging.info(f'Mantella currently running for {self.game} located in {self.game_path}. Mantella esp located in {self.mod_path}.  \n')
            self.language = config['Language']['language']
            self.end_conversation_keyword = config['Language']['end_conversation_keyword']
            self.goodbye_npc_response = config['Language']['goodbye_npc_response']
            self.collecting_thoughts_npc_response = config['Language']['collecting_thoughts_npc_response']
            self.offended_npc_response = config['Language']['offended_npc_response']
            self.forgiven_npc_response = config['Language']['forgiven_npc_response']
            self.follow_npc_response = config['Language']['follow_npc_response']

            self.xvasynth_path = config['Paths']['xvasynth_folder']
            self.facefx_path = config['Paths']['facefx_folder']
            #Added from xTTS implementation
            self.xtts_server_path = config['Paths']['xtts_server_folder']

            self.mic_enabled = config['Microphone']['microphone_enabled']
            self.whisper_model = config['Microphone']['model_size']
            self.whisper_process_device = config['Microphone']['process_device']
            self.stt_language = config['Microphone']['stt_language']
            if (self.stt_language == 'default'):
                self.stt_language = self.language
            self.stt_translate = int(config['Microphone']['stt_translate'])
            self.audio_threshold = config['Microphone']['audio_threshold']
            self.pause_threshold = float(config['Microphone']['pause_threshold'])
            self.listen_timeout = int(config['Microphone']['listen_timeout'])
            self.whisper_type = config['Microphone']['whisper_type']
            self.whisper_url = config['Microphone']['whisper_url']

            #self.hotkey = config['Hotkey']['hotkey']
            #self.textbox_timer = config['Hotkey']['textbox_timer']

            self.max_response_sentences = int(config['LanguageModel']['max_response_sentences'])
            self.llm = config['LanguageModel']['model']
            self.wait_time_buffer = float(config['LanguageModel']['wait_time_buffer'])
            self.llm_api = config['LanguageModel']['llm_api']
            self.custom_token_count = config['LanguageModel']['custom_token_count']
            self.temperature = float(config['LanguageModel']['temperature'])
            self.top_p = float(config['LanguageModel']['top_p'])

            stop_value = config['LanguageModel']['stop']
            if ',' in stop_value:
                # If there are commas in the stop value, split the string by commas and store the values in a list
                self.stop = stop_value.split(',')
            else:
                # If there are no commas, put the single value into a list
                self.stop = [stop_value]

            self.frequency_penalty = float(config['LanguageModel']['frequency_penalty'])
            self.max_tokens = int(config['LanguageModel']['max_tokens'])

            #Added from xTTS implementation
            self.use_external_xtts = int(config['Speech']['use_external_xtts'])
            self.xtts_default_model = config['Speech']['xtts_default_model']
            self.xtts_deepspeed = int(config['Speech']['xtts_deepspeed'])
            self.xtts_lowvram = int(config['Speech']['xtts_lowvram'])
            self.xtts_device = config['Speech']['xtts_device']
            self.number_words_tts = int(config['Speech']['number_words_tts'])
            self.xtts_url = config['Speech']['xtts_url']
            self.xtts_data = config['Speech']['xtts_data']
            
            self.xvasynth_process_device = config['Speech']['tts_process_device']
            self.pace = float(config['Speech']['pace'])
            self.use_cleanup = int(config['Speech']['use_cleanup'])
            self.use_sr = int(config['Speech']['use_sr'])
            self.FO4Volume = int(config['Speech']['FO4_NPC_response_volume'])
            self.tts_print = int(config['Speech']['tts_print'])

            self.remove_mei_folders = config['Cleanup']['remove_mei_folders']
            #Debugging
            self.debug_mode = config['Debugging']['debugging']
            self.play_audio_from_script = config['Debugging']['play_audio_from_script']
            self.debug_character_name = config['Debugging']['debugging_npc']
            self.debug_use_default_player_response = config['Debugging']['use_default_player_response']
            self.default_player_response = config['Debugging']['default_player_response']
            self.debug_exit_on_first_exchange = config['Debugging']['exit_on_first_exchange']
            self.add_voicelines_to_all_voice_folders = config['Debugging']['add_voicelines_to_all_voice_folders']

            #Conversation
            self.player_name = config['Conversation']['player_name']
            self.automatic_greeting = config['Conversation']['automatic_greeting']

            #new separate prompts for Fallout 4 have been added 
            if self.game == "Fallout4" or self.game == "Fallout4VR":
                self.prompt = config['Prompt']['fallout4_prompt']
                self.multi_npc_prompt = config['Prompt']['fallout4_multi_npc_prompt']
            else:
                self.prompt = config['Prompt']['skyrim_prompt']
                self.multi_npc_prompt = config['Prompt']['skyrim_multi_npc_prompt']

            self.radiant_start_prompt = config['Prompt']['radiant_start_prompt']
            self.radiant_end_prompt = config['Prompt']['radiant_end_prompt']
            self.memory_prompt = config['Prompt']['memory_prompt']
            self.resummarize_prompt = config['Prompt']['resummarize_prompt']
            pass
        except Exception as e:
            logging.error('Parameter missing/invalid in config.ini file!')
            raise e
        
        # if the exe is being run by another process, replace config.ini paths with relative paths
        if "--integrated" in sys.argv:
            self.game_path = str(Path(utils.resolve_path()).parent.parent.parent.parent)
            self.mod_path = str(Path(utils.resolve_path()).parent.parent.parent)

            self.facefx_path = str(Path(utils.resolve_path()).parent.parent.parent)
            self.facefx_path += "\\Sound\\Voice\\Processing\\"
            
            self.xvasynth_path = str(Path(utils.resolve_path())) + "\\xVASynth"

        # don't trust; verify; test subfolders
<<<<<<< HEAD
        # if not os.path.exists(f"{self.game_path}"):
        #     invalid_path(self.game_path, f"{self.game_path}")
        # else:
        #     skyrim_in_program_files = check_program_files(self.game_path)
        #     check_missing_mantella_file(self.game_path, skyrim_in_program_files)
=======
        if not os.path.exists(f"{self.game_path}"):
            invalid_path(self.game_path, f"{self.game_path}")
        else:
            skyrim_in_program_files = check_program_files(self.game_path)
            check_missing_mantella_file(self.game_path)
>>>>>>> 766fedad

        if not os.path.exists(f"{self.xvasynth_path}\\resources\\"):
            invalid_path(self.xvasynth_path, f"{self.xvasynth_path}\\resources\\")
        
        if not os.path.exists(f"{self.mod_path}\\Sound\\Voice\\Mantella.esp"):
            invalid_path(self.mod_path, f"{self.mod_path}\\Sound\\Voice\\Mantella.esp")
        self.mod_path += "\\Sound\\Voice\\Mantella.esp"<|MERGE_RESOLUTION|>--- conflicted
+++ resolved
@@ -199,19 +199,11 @@
             self.xvasynth_path = str(Path(utils.resolve_path())) + "\\xVASynth"
 
         # don't trust; verify; test subfolders
-<<<<<<< HEAD
         # if not os.path.exists(f"{self.game_path}"):
         #     invalid_path(self.game_path, f"{self.game_path}")
         # else:
         #     skyrim_in_program_files = check_program_files(self.game_path)
         #     check_missing_mantella_file(self.game_path, skyrim_in_program_files)
-=======
-        if not os.path.exists(f"{self.game_path}"):
-            invalid_path(self.game_path, f"{self.game_path}")
-        else:
-            skyrim_in_program_files = check_program_files(self.game_path)
-            check_missing_mantella_file(self.game_path)
->>>>>>> 766fedad
 
         if not os.path.exists(f"{self.xvasynth_path}\\resources\\"):
             invalid_path(self.xvasynth_path, f"{self.xvasynth_path}\\resources\\")
