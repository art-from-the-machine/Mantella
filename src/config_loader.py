import configparser
import logging
import os
import sys

class ConfigLoader:
    def __init__(self, file_name='config.ini'):
        config = configparser.ConfigParser()
        config.read(file_name, encoding='utf-8')

        def invalid_path(set_path, tested_path):
            logging.error(f"\"{tested_path}\" does not exist!\n\nThe path set in config.ini: \"{set_path}\"")
            input('\nPress any key to exit...')
            sys.exit(0)

        def check_program_files(set_path):
            skyrim_in_program_files = False
            if 'Program Files' in set_path:
                logging.warn(f'''
Skyrim is installed in Program Files. Mantella is unlikely to work. 
See here to learn how to move your Skyrim installation folder: https://github.com/art-from-the-machine/Mantella#skyrim''')
                skyrim_in_program_files = True
            return skyrim_in_program_files

        def check_missing_mantella_file(set_path, skyrim_in_program_files):
            try:
                with open(set_path+'/_mantella__skyrim_folder.txt') as f:
                    check = f.readline().strip()
            except:
                logging.warn(f'''
Warning: Could not find _mantella__skyrim_folder.txt in {set_path}. 
If you have not yet casted the Mantella spell in-game you can safely ignore this message. 
If you have casted the Mantella spell please check that your 
MantellaSoftware/config.ini "skyrim_folder" has been set correctly 
(instructions on how to set this up are in the config file itself).
If you are still having issues, a list of solutions can be found here: 
https://github.com/art-from-the-machine/Mantella#issues-qa
''')
                input("Press Enter to confirm these warnings...")

        def run_config_editor():
            try:
                import src.config_editor as configeditor

                logging.info('Launching config editor...')
                configeditor.start()
                logging.info(f'Config editor closed. Re-reading {file_name} file...')

                config.read(file_name)
            except Exception as e:
                logging.error('Unable to run config editor!')
                raise e

        try:
            # run config editor if config.ini has the parameter
            if int(config['Startup']['open_config_editor']) == 1:
                run_config_editor()

            self.language = config['Language']['language']
            self.end_conversation_keyword = config['Language']['end_conversation_keyword']
            self.goodbye_npc_response = config['Language']['goodbye_npc_response']
            self.collecting_thoughts_npc_response = config['Language']['collecting_thoughts_npc_response']
            self.offended_npc_response = config['Language']['offended_npc_response']
            self.forgiven_npc_response = config['Language']['forgiven_npc_response']
            self.follow_npc_response = config['Language']['follow_npc_response']

            self.game_path = config['Paths']['skyrim_folder']
            self.xvasynth_path = config['Paths']['xvasynth_folder']
            self.mod_path = config['Paths']['mod_folder']
<<<<<<< HEAD
            self.facefx_path = config['Paths']['facefx_folder']
=======
            #Added from xTTS implementation
            self.xtts_server_path = config['Paths']['xtts_server_folder']          

>>>>>>> 2aa9301f

            self.mic_enabled = config['Microphone']['microphone_enabled']
            self.whisper_model = config['Microphone']['model_size']
            self.whisper_process_device = config['Microphone']['process_device']
            self.stt_language = config['Microphone']['stt_language']
            if (self.stt_language == 'default'):
                self.stt_language = self.language
            self.stt_translate = int(config['Microphone']['stt_translate'])
            self.audio_threshold = config['Microphone']['audio_threshold']
            self.pause_threshold = float(config['Microphone']['pause_threshold'])
            self.listen_timeout = int(config['Microphone']['listen_timeout'])
            self.whisper_type = config['Microphone']['whisper_type']
            self.whisper_url = config['Microphone']['whisper_url']

            #self.hotkey = config['Hotkey']['hotkey']
            #self.textbox_timer = config['Hotkey']['textbox_timer']

            self.max_response_sentences = int(config['LanguageModel']['max_response_sentences'])
            self.llm = config['LanguageModel']['model']
            self.wait_time_buffer = float(config['LanguageModel']['wait_time_buffer'])
            self.alternative_openai_api_base = config['LanguageModel']['alternative_openai_api_base']
            self.custom_token_count = config['LanguageModel']['custom_token_count']
            self.temperature = float(config['LanguageModel']['temperature'])
            self.top_p = float(config['LanguageModel']['top_p'])

            stop_value = config['LanguageModel']['stop']
            if ',' in stop_value:
                # If there are commas in the stop value, split the string by commas and store the values in a list
                self.stop = stop_value.split(',')
            else:
                # If there are no commas, put the single value into a list
                self.stop = [stop_value]

            self.frequency_penalty = float(config['LanguageModel']['frequency_penalty'])
            self.max_tokens = int(config['LanguageModel']['max_tokens'])

            #Added from xTTS implementation
            self.use_external_xtts = int(config['Speech']['use_external_xtts'])
            self.xtts_synthesize_url = config['Speech']['xtts_synthesize_url']
            self.xtts_switch_model = config['Speech']['xtts_switch_model']
            self.xtts_set_tts_settings = config['Speech']['xtts_set_tts_settings']
            self.xTTS_tts_data = config['Speech']['xTTS_tts_data']
            self.xtts_get_models_list = config['Speech']['xtts_get_models_list']
            self.xtts_set_output = config['Speech']['xtts_set_output']
            self.xvasynth_process_device = config['Speech']['tts_process_device']
            self.pace = float(config['Speech']['pace'])
            self.use_cleanup = int(config['Speech']['use_cleanup'])
            self.use_sr = int(config['Speech']['use_sr'])
            self.tts_print = int(config['Speech']['tts_print'])

            self.remove_mei_folders = config['Cleanup']['remove_mei_folders']
            #Debugging
            self.debug_mode = config['Debugging']['debugging']
            self.play_audio_from_script = config['Debugging']['play_audio_from_script']
            self.debug_character_name = config['Debugging']['debugging_npc']
            self.debug_use_mic = config['Debugging']['use_mic']
            self.default_player_response = config['Debugging']['default_player_response']
            self.debug_exit_on_first_exchange = config['Debugging']['exit_on_first_exchange']
            self.add_voicelines_to_all_voice_folders = config['Debugging']['add_voicelines_to_all_voice_folders']
            #Conversation
            self.player_name = config['Conversation']['player_name']
            self.automatic_greeting = config['Conversation']['automatic_greeting']
            #Prompt
            self.prompt = config['Prompt']['prompt']
            self.multi_npc_prompt = config['Prompt']['multi_npc_prompt']
            self.radiant_start_prompt = config['Prompt']['radiant_start_prompt']
            self.radiant_end_prompt = config['Prompt']['radiant_end_prompt']
            self.memory_prompt = config['Prompt']['memory_prompt']
            self.resummarize_prompt = config['Prompt']['resummarize_prompt']
            pass
        except Exception as e:
            logging.error('Parameter missing/invalid in config.ini file!')
            raise e

        # don't trust; verify; test subfolders
        if not os.path.exists(f"{self.game_path}"):
            invalid_path(self.game_path, f"{self.game_path}")
        else:
            skyrim_in_program_files = check_program_files(self.game_path)
            check_missing_mantella_file(self.game_path, skyrim_in_program_files)

        if not os.path.exists(f"{self.xvasynth_path}\\resources\\"):
            invalid_path(self.xvasynth_path, f"{self.xvasynth_path}\\resources\\")
        if not os.path.exists(f"{self.mod_path}\\Sound\\Voice\\Mantella.esp"):
            invalid_path(self.mod_path, f"{self.mod_path}\\Sound\\Voice\\Mantella.esp")

        self.mod_path += "\\Sound\\Voice\\Mantella.esp"<|MERGE_RESOLUTION|>--- conflicted
+++ resolved
@@ -67,13 +67,9 @@
             self.game_path = config['Paths']['skyrim_folder']
             self.xvasynth_path = config['Paths']['xvasynth_folder']
             self.mod_path = config['Paths']['mod_folder']
-<<<<<<< HEAD
             self.facefx_path = config['Paths']['facefx_folder']
-=======
             #Added from xTTS implementation
-            self.xtts_server_path = config['Paths']['xtts_server_folder']          
-
->>>>>>> 2aa9301f
+            self.xtts_server_path = config['Paths']['xtts_server_folder']
 
             self.mic_enabled = config['Microphone']['microphone_enabled']
             self.whisper_model = config['Microphone']['model_size']
