--- conflicted
+++ resolved
@@ -6,37 +6,6 @@
         config = configparser.ConfigParser()
         config.read(file_name)
 
-<<<<<<< HEAD
-        self.language = config['Language']['language']
-        self.end_conversation_keyword = config['Language']['end_conversation_keyword']
-        self.goodbye_npc_response = config['Language']['goodbye_npc_response']
-        self.collecting_thoughts_npc_response = config['Language']['collecting_thoughts_npc_response']
-
-        self.game_path = config['Paths']['skyrim_folder']
-        self.xvasynth_path = config['Paths']['xvasynth_folder']
-        self.mod_path = config['Paths']['mod_folder']+'\Sound\Voice\Mantella.esp'
-
-        self.whisper_model = config['Microphone']['model_size']
-        self.whisper_process_device = config['Microphone']['process_device']
-        self.audio_threshold = config['Microphone']['audio_threshold']
-        self.pause_threshold = float(config['Microphone']['pause_threshold'])
-        self.listen_timeout = int(config['Microphone']['listen_timeout'])
-
-        self.max_response_sentences = int(config['LanguageModel']['max_response_sentences'])
-        self.llm = config['LanguageModel']['model']
-        self.alternative_openai_api_base = config['LanguageModel']['alternative_openai_api_base']
-
-        self.subtitles_enabled = config['HUD']['subtitles']
-
-        self.debug_mode = config['Debugging']['debugging']
-        self.play_audio_from_script = config['Debugging']['play_audio_from_script']
-        self.debug_character_name = config['Debugging']['debugging_npc']
-        self.debug_use_mic = config['Debugging']['use_mic']
-        self.default_player_response = config['Debugging']['default_player_response']
-        self.debug_exit_on_first_exchange = config['Debugging']['exit_on_first_exchange']
-
-        self.prompt = config['Prompt']['prompt']
-=======
         try:
             self.language = config['Language']['language']
             self.end_conversation_keyword = config['Language']['end_conversation_keyword']
@@ -73,5 +42,4 @@
             pass
         except Exception as e:
             logging.error('Parameter missing/invalid in config.ini file!')
-            raise e
->>>>>>> 42c98961
+            raise e