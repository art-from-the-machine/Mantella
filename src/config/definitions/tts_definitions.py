--- conflicted
+++ resolved
@@ -125,17 +125,9 @@
     @staticmethod
     def get_use_sr_config_value() -> ConfigValue:
         description = """Whether to improve the quality of your audio through Super-resolution of 22050Hz audio into 48000Hz audio.
-<<<<<<< HEAD
-                        This is a fairly slow process on CPUs, but on some GPUs it can be quick."""
-        return ConfigValueBool("use_sr","xVASynth Super Resolution",description, False, tags=[ConvigValueTag.advanced])
-    
-    # audio playback by MantellaSoftware
-  
-=======
                         This is a fairly slow process on CPUs, but on some GPUs it can be relatively fast."""
         return ConfigValueBool("use_sr","xVASynth Super Resolution",description, False, tags=[ConfigValueTag.advanced,ConfigValueTag.share_row])
     
->>>>>>> 2e1ec106
     @staticmethod
     def get_tts_print_config_value() -> ConfigValue:
         return ConfigValueBool("tts_print","Print TTS Output","Print the output from the TTS service in the Mantella.exe window.", False, tags=[ConfigValueTag.advanced])
