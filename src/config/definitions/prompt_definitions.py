--- conflicted
+++ resolved
@@ -214,8 +214,7 @@
                                                 game = the game selected""" 
         resummarize_prompt = """You are tasked with summarizing the conversation history between {name} (the assistant) and the player (the user) / other characters. These conversations take place in {game}.
                                             Each paragraph represents a conversation at a new point in time. Please summarize these conversations into a single paragraph in {language}."""
-<<<<<<< HEAD
-        return ConfigValueString("resummarize_prompt","Resummarize Prompt",resummarize_prompt_description,resummarize_prompt,[PromptDefinitions.PromptChecker()])
+        return ConfigValueString("resummarize_prompt","Resummarize Prompt",resummarize_prompt_description,resummarize_prompt,[PromptDefinitions.PromptChecker(["name", "language", "game"])])
     
     @staticmethod
     def get_image_llm_direct_prompt_config_value() -> ConfigValue:
@@ -227,7 +226,4 @@
     def get_image_llm_iterative_prompt_config_value() -> ConfigValue:
         image_llm_iterative_prompt_description = """The prompt used if the image and context prompt are sent in sequence""" 
         image_llm_iterative_prompt = """This image is to give context and is from the player's point of view in the game of {game}. Describe the details visible inside it without mentioning the game. Refer to it as a scene instead of an image."""
-        return ConfigValueString("image_llm_iterative_prompt","Image LLM iterative (two steps) prompt",image_llm_iterative_prompt_description,image_llm_iterative_prompt,[PromptDefinitions.PromptChecker()])
-=======
-        return ConfigValueString("resummarize_prompt","Resummarize Prompt",resummarize_prompt_description,resummarize_prompt,[PromptDefinitions.PromptChecker(["name", "language", "game"])])
->>>>>>> df7bc818
+        return ConfigValueString("image_llm_iterative_prompt","Image LLM iterative (two steps) prompt",image_llm_iterative_prompt_description,image_llm_iterative_prompt,[PromptDefinitions.PromptChecker()])