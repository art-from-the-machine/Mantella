import configparser
import logging
import os
import sys
from src.conversation.action import action
from src.config.config_values import ConfigValues
from src.config.mantella_config_value_definitions_new import MantellaConfigValueDefinitionsNew
from src.config.config_json_writer import ConfigJsonWriter
from src.config.config_file_writer import ConfigFileWriter
import src.utils as utils
from pathlib import Path
import json

class ConfigLoader:
    def __init__(self, mygame_folder_path: str, file_name='config.ini'):
        self.is_run_integrated = "--integrated" in sys.argv
        self.save_folder = mygame_folder_path
        self.__has_any_value_changed: bool = False        
        self.__is_initial_load: bool = True
        self.__file_name = os.path.join(mygame_folder_path, file_name)
        path_to_actions = os.path.join(utils.resolve_path(),"data","actions")
        self.__actions = self.load_actions_from_json(path_to_actions)
        self.__definitions: ConfigValues = MantellaConfigValueDefinitionsNew.get_config_values(self.is_run_integrated, self.__actions, self.__on_config_value_change)
        if not os.path.exists(self.__file_name):
            logging.log(24,"Cannot find 'config.ini'. Assuming first time usage of MantellaSoftware and creating it.")
            self.__write_config_state(self.__definitions)

        config = configparser.ConfigParser()
        try:
            config.read(self.__file_name, encoding='utf-8')
        except Exception as e:
            logging.error(repr(e))
            logging.error(f'Unable to read / open config.ini. If you have recently edited this file, please try reverting to a previous version. This error is normally due to using special characters.')
            input("Press Enter to exit.")

        create_back_up_configini = False
        for section_name in config.sections():
            for (each_key, each_value) in config.items(section_name):
                try:
                    config_value = self.__definitions.get_config_value_definition(each_key)
                    config_value.parse(each_value)
                except:
                    create_back_up_configini = True
                    # TODO: filter out warnings for ['game', 'skyrim_mod_folder', 'skyrimvr_mod_folder', 'fallout4_mod_folder', 'fallout4vr_mod_folder', fallout4vr_folder]
                    logging.warning(f"Could not identify config value '{each_key} = {each_value}' in current config.ini. Value will not be loaded. A backup of this config.ini will be created.")

        if create_back_up_configini:
            self.__write_config_state(self.__definitions, True)
        
        self.__is_initial_load = False
        self.__update_config_values_from_current_state()
    
    @property
    def have_all_config_values_loaded_correctly(self) -> bool:
        return self.__definitions.have_all_loaded_values_succeded
    
    @property
    def has_any_config_value_changed(self) -> bool:
        return self.__has_any_value_changed
    
    @property
    def definitions(self) -> ConfigValues:
        return self.__definitions
    
    def update_config_loader_with_changed_config_values(self):
        self.__update_config_values_from_current_state()
        self.__has_any_value_changed = False
    
    def __on_config_value_change(self):
        self.__has_any_value_changed = True
        if not self.__is_initial_load:
            self.__write_config_state(self.__definitions)
    
    def __write_config_state(self, definitions: ConfigValues, create_back_up_configini: bool = False):
        try:
            writer: ConfigFileWriter = ConfigFileWriter()
            writer.write(self.__file_name, definitions, create_back_up_configini)
        except Exception as e:
            logging.error(24, f"Failed to write default 'config.ini'. Possible reason: MantellaSoftware does not have rights to write at its location. Exception: {repr(e)}")    

    def __update_config_values_from_current_state(self):
        self.__definitions.clear_constraint_violations()
        try:
            # if the exe is being run by another process, replace config.ini paths with relative paths
            if "--integrated" in sys.argv:
                self.game_path = str(Path(utils.resolve_path()).parent.parent.parent.parent)
                self.mod_path = str(Path(utils.resolve_path()).parent.parent.parent)

                game_parent_folder_name = os.path.basename(self.game_path).lower()
                if 'vr' in game_parent_folder_name:
                    if 'fallout' in game_parent_folder_name:
                        self.game = 'Fallout4VR'
                    elif 'skyrim' in game_parent_folder_name:
                        self.game = 'SkyrimVR'
                else:
                    if 'fallout' in game_parent_folder_name:
                        self.game = 'Fallout4'
                    elif 'skyrim' in game_parent_folder_name:
                        self.game = 'Skyrim'
                    else: # default to Skyrim
                        self.game = 'Skyrim'

                self.facefx_path = str(Path(utils.resolve_path()).parent.parent.parent)
                self.facefx_path += "\\Sound\\Voice\\Processing\\"
                #self.xvasynth_path = str(Path(utils.resolve_path())) + "\\xVASynth"
                self.piper_path = str(Path(utils.resolve_path())) + "\\piper"

            else:
                #Adjusting game and mod paths according to the game being ran
                self.game: str = self.__definitions.get_string_value("game")# config['Game']['game']
                self.game = str(self.game).lower().replace(' ', '').replace('_', '')
                if self.game =="fallout4":
                    self.game ="Fallout4"
                    self.mod_path: str = self.__definitions.get_string_value("fallout4_mod_folder") #config['Paths']['fallout4_mod_folder']
                elif self.game =="fallout4vr":
                    self.game ="Fallout4VR"
                    self.game_path: str = self.__definitions.get_string_value("fallout4vr_folder") #config['Paths']['fallout4vr_folder']
                    self.mod_path: str = self.__definitions.get_string_value("fallout4vr_mod_folder") #config['Paths']['fallout4vr_mod_folder']
                elif self.game =="skyrimvr":
                    self.game ="SkyrimVR"
                    self.mod_path: str = self.__definitions.get_string_value("skyrimvr_mod_folder") #config['Paths']['skyrimvr_mod_folder']
                #if the game is not recognized Mantella will assume it's Skyrim since that's the most frequent one.
                else:
                    self.game ="Skyrim"
                    self.mod_path: str = self.__definitions.get_string_value("skyrim_mod_folder") #config['Paths']['skyrim_mod_folder']

                self.facefx_path = self.__definitions.get_string_value("facefx_folder")

            self.mod_path_base = self.mod_path
            self.mod_path += "\\Sound\\Voice\\Mantella.esp"

            selected_actions = self.__definitions.get_string_list_value("active_actions")
            self.actions = [a for a in self.__actions if a.name in selected_actions]

            self.language = self.__definitions.get_string_value("language")
            self.end_conversation_keyword = self.__definitions.get_string_value("end_conversation_keyword")
            self.goodbye_npc_response = self.__definitions.get_string_value("goodbye_npc_response")
            self.collecting_thoughts_npc_response = self.__definitions.get_string_value("collecting_thoughts_npc_response")
            for a in self.__actions:
                identifier = a.identifier.lstrip("mantella_").lstrip("npc_")
                a.keyword = self.__definitions.get_string_value(f"{identifier}_npc_response")
            # self.offended_npc_response = self.__definitions.get_string_value("offended_npc_response")
            # self.forgiven_npc_response = self.__definitions.get_string_value("forgiven_npc_response")
            # self.follow_npc_response = self.__definitions.get_string_value("follow_npc_response")
            # self.inventory_npc_response = self.__definitions.get_string_value("inventory_npc_response")

            #TTS
            self.tts_service = self.__definitions.get_string_value("tts_service").strip().lower()
            if self.tts_service == "xtts":
                self.xtts_url = self.__definitions.get_string_value("xtts_url").rstrip('/')
                if 'http://127.0.0.1:8020' in self.xtts_url: # if running locally, get the XTTS folder
                    self.xtts_server_path = self.__definitions.get_string_value("xtts_server_folder")
                else:
                    self.xtts_server_path = ""
                self.xvasynth_path = ""
                self.piper_path = ""
            elif self.tts_service == "xvasynth":
                self.xvasynth_path = self.__definitions.get_string_value("xvasynth_folder")
                self.xtts_server_path = ""
                self.piper_path = ""
            elif self.tts_service == "piper":
                if not hasattr(self, 'piper_path'):
                    self.piper_path = self.__definitions.get_string_value("piper_folder")
                self.xvasynth_path = ""
                self.xtts_server_path = ""
            else: # default to Piper
                if not hasattr(self, 'piper_path'):
                    self.piper_path = self.__definitions.get_string_value("piper_folder")
                self.xvasynth_path = ""
                self.xtts_server_path = ""

            self.lip_generation = self.__definitions.get_string_value("lip_generation").strip().lower()

            #Added from xTTS implementation
            self.xtts_default_model = self.__definitions.get_string_value("xtts_default_model")
            self.xtts_deepspeed = self.__definitions.get_bool_value("xtts_deepspeed")
            self.xtts_lowvram = self.__definitions.get_bool_value("xtts_lowvram")
            self.xtts_device = self.__definitions.get_string_value("xtts_device")
            self.number_words_tts = self.__definitions.get_int_value("number_words_tts")
            self.xtts_data = self.__definitions.get_string_value("xtts_data")
            self.xtts_accent = self.__definitions.get_bool_value("xtts_accent")
        
            self.xvasynth_process_device = self.__definitions.get_string_value("tts_process_device")
            self.pace = self.__definitions.get_float_value("pace")
            self.use_cleanup = self.__definitions.get_bool_value("use_cleanup")
            self.use_sr = self.__definitions.get_bool_value("use_sr")

            self.FO4Volume = self.__definitions.get_int_value("fo4_npc_response_volume")
            self.tts_print = self.__definitions.get_bool_value("tts_print")

            #STT
            self.whisper_model = self.__definitions.get_string_value("model_size")
            self.whisper_process_device = self.__definitions.get_string_value("process_device")
            self.stt_language = self.__definitions.get_string_value("stt_language")
            if (self.stt_language == 'default'):
                self.stt_language = self.language
            self.stt_translate = self.__definitions.get_bool_value("stt_translate")
            if self.__definitions.get_bool_value("use_automatic_audio_threshold"):
                self.audio_threshold = "auto"
            else:
                self.audio_threshold = str(self.__definitions.get_int_value("audio_threshold"))
            self.pause_threshold = self.__definitions.get_float_value("pause_threshold")
            self.listen_timeout = self.__definitions.get_int_value("listen_timeout")
            self.external_whisper_service = self.__definitions.get_bool_value("external_whisper_service")
            self.whisper_url = self.__definitions.get_string_value("whisper_url")

            #LLM
            self.max_response_sentences = self.__definitions.get_int_value("max_response_sentences")
            self.llm = self.__definitions.get_string_value("model")
            self.llm = self.llm.split(' |')[0] if ' |' in self.llm else self.llm
            self.wait_time_buffer = self.__definitions.get_float_value("wait_time_buffer")
            self.llm_api = self.__definitions.get_string_value("llm_api")
            # if self.llm_api == "Custom":
            #     self.llm_api = self.__definitions.get_string_value("llm_custom_service_url")
            self.custom_token_count = self.__definitions.get_int_value("custom_token_count")
            self.temperature = self.__definitions.get_float_value("temperature")
            self.top_p = self.__definitions.get_float_value("top_p")

            stop_value = self.__definitions.get_string_value("stop")
            if ',' in stop_value:
                # If there are commas in the stop value, split the string by commas and store the values in a list
                self.stop = stop_value.split(',')
            else:
                # If there are no commas, put the single value into a list
                self.stop = [stop_value]

            self.frequency_penalty = self.__definitions.get_float_value("frequency_penalty")
            self.max_tokens = self.__definitions.get_int_value("max_tokens")

<<<<<<< HEAD
            #IMAGE_LLM
            self.image_analysis_skyrim_filepath = self.__definitions.get_string_value("image_analysis_skyrim_filepath")
            self.image_analysis_skyrim_vr_filepath = self.__definitions.get_string_value("image_analysis_skyrim_vr_filepath")
            self.image_analysis_fallout4_filepath = self.__definitions.get_string_value("image_analysis_fallout4_filepath")
            self.image_analysis_fallout4_vr_filepath = self.__definitions.get_string_value("image_analysis_fallout4_vr_filepath")
            self.image_analysis_iterative_querying = self.__definitions.get_bool_value("image_analysis_iterative_querying")
            self.image_max_response_sentences = self.__definitions.get_int_value("image_max_response_sentences")
            self.image_llm = self.__definitions.get_string_value("image_llm_model")
            self.image_llm_api = self.__definitions.get_string_value("image_llm_api")
            if self.image_llm_api == "Custom":
                self.image_llm_api = self.__definitions.get_string_value("image_llm_custom_service_url")
            self.image_llm_custom_token_count = self.__definitions.get_int_value("image_llm_custom_token_count")
            self.image_llm_temperature = self.__definitions.get_float_value("image_llm_temperature")
            self.image_llm_top_p = self.__definitions.get_float_value("image_llm_top_p")

            image_llm_stop_value = self.__definitions.get_string_value("image_llm_stop")
            if ',' in image_llm_stop_value:
                # If there are commas in the stop value, split the string by commas and store the values in a list
                self.image_llm_stop = image_llm_stop_value.split(',')
            else:
                # If there are no commas, put the single value into a list
                self.image_llm_stop = [stop_value]

            self.image_llm_frequency_penalty = self.__definitions.get_float_value("image_llm_frequency_penalty")
            self.image_llm_max_tokens = self.__definitions.get_int_value("image_llm_max_tokens")
            self.delete_steam_screenshots_after_use = self.__definitions.get_bool_value("delete_steam_screenshots_after_use")

=======
            # self.stop_llm_generation_on_assist_keyword: bool = self.__definitions.get_bool_value("stop_llm_generation_on_assist_keyword")
            self.try_filter_narration: bool = self.__definitions.get_bool_value("try_filter_narration")

            
>>>>>>> df7bc818

            self.remove_mei_folders = self.__definitions.get_bool_value("remove_mei_folders")
            #Debugging
            # self.debug_mode = self.__definitions.get_bool_value("debugging")
            # self.play_audio_from_script = self.__definitions.get_bool_value("play_audio_from_script")
            # self.debug_character_name = self.__definitions.get_string_value("debugging_npc")
            # self.debug_use_default_player_response = self.__definitions.get_bool_value("use_default_player_response")
            # self.default_player_response = self.__definitions.get_string_value("default_player_response")
            # self.debug_exit_on_first_exchange = self.__definitions.get_bool_value("exit_on_first_exchange")
            self.add_voicelines_to_all_voice_folders = self.__definitions.get_bool_value("add_voicelines_to_all_voice_folders")

            #HTTP
            self.port = self.__definitions.get_int_value("port")
            self.show_http_debug_messages: bool = self.__definitions.get_bool_value("show_http_debug_messages")

            #UI
            self.auto_launch_ui = self.__definitions.get_bool_value("auto_launch_ui")

            #Conversation
            self.automatic_greeting = self.__definitions.get_bool_value("automatic_greeting")
            self.max_count_events = self.__definitions.get_int_value("max_count_events")
            self.hourly_time = self.__definitions.get_bool_value("hourly_time")
            self.player_character_description: str = self.__definitions.get_string_value("player_character_description")
            self.voice_player_input: bool = self.__definitions.get_bool_value("voice_player_input")
            self.player_voice_model: str = self.__definitions.get_string_value("player_voice_model")

            #new separate prompts for Fallout 4 have been added 
            if self.game == "Fallout4" or self.game == "Fallout4VR":
                self.prompt = self.__definitions.get_string_value("fallout4_prompt")
                self.multi_npc_prompt = self.__definitions.get_string_value("fallout4_multi_npc_prompt")
                self.radiant_prompt = self.__definitions.get_string_value("fallout4_radiant_prompt")
            else:
                self.prompt = self.__definitions.get_string_value("skyrim_prompt")
                self.multi_npc_prompt = self.__definitions.get_string_value("skyrim_multi_npc_prompt")
                self.radiant_prompt = self.__definitions.get_string_value("skyrim_radiant_prompt")

            self.radiant_start_prompt = self.__definitions.get_string_value("radiant_start_prompt")
            self.radiant_end_prompt = self.__definitions.get_string_value("radiant_end_prompt")
            self.memory_prompt = self.__definitions.get_string_value("memory_prompt")
            self.resummarize_prompt = self.__definitions.get_string_value("resummarize_prompt")
<<<<<<< HEAD
            self.image_llm_direct_prompt = self.__definitions.get_string_value("image_llm_direct_prompt")
            self.image_llm_iterative_prompt = self.__definitions.get_string_value("image_llm_iterative_prompt")
=======

            # Vision
            self.vision_enabled = self.__definitions.get_bool_value('vision_enabled')
            self.low_resolution_mode = self.__definitions.get_bool_value("low_resolution_mode")
            self.save_screenshot = self.__definitions.get_bool_value('save_screenshot')
            self.image_quality = self.__definitions.get_int_value("image_quality")
            self.resize_method = self.__definitions.get_string_value("resize_method")
            self.capture_offset = json.loads(self.__definitions.get_string_value("capture_offset"))
            
>>>>>>> df7bc818
            pass
        except Exception as e:
            logging.error('Parameter missing/invalid in config.ini file!')
            raise e
    
    def load_actions_from_json(self, actions_folder: str) -> list[action]:
        result = []
        if not os.path.exists(actions_folder):
            os.makedirs(actions_folder)
        override_files: list[str] = os.listdir(actions_folder)
        for file in override_files:
            try:
                filename, extension = os.path.splitext(file)
                full_path_file = os.path.join(actions_folder,file)
                if extension == ".json":
                    with open(full_path_file) as fp:
                        json_object = json.load(fp)
                        if isinstance(json_object, dict):#Otherwise it is already a list
                            json_object = [json_object]
                        for json_content in json_object:
                            content: dict[str, str] = json_content
                            identifier: str = content.get("identifier", "")
                            name: str = content.get("name", "")
                            key: str = content.get("key", "")
                            description: str = content.get("description", "")
                            prompt: str = content.get("prompt", "")
                            is_interrupting: bool = bool(content.get("is-interrupting", ""))
                            one_on_one: bool = bool(content.get("one-on-one", ""))
                            multi_npc: bool = bool(content.get("multi-npc", ""))
                            radiant: bool = bool(content.get("radiant", ""))
                            info_text: str = content.get("info-text", "")
                            result.append(action(identifier, name, key,description,prompt,is_interrupting, one_on_one,multi_npc,radiant,info_text))
            except Exception as e:
                logging.log(logging.WARNING, f"Could not load action definition file '{file}' in '{actions_folder}'. Most likely there is an error in the formating of the file. Error: {e}")
        return result
    
    # def get_config_value_json(self) -> str:
    #     json_writer = ConfigJsonWriter()
    #     for definition in self.__definitions.base_groups:
    #         definition.accept_visitor(json_writer)
    #     return json_writer.get_Json()

        


        <|MERGE_RESOLUTION|>--- conflicted
+++ resolved
@@ -227,7 +227,6 @@
             self.frequency_penalty = self.__definitions.get_float_value("frequency_penalty")
             self.max_tokens = self.__definitions.get_int_value("max_tokens")
 
-<<<<<<< HEAD
             #IMAGE_LLM
             self.image_analysis_skyrim_filepath = self.__definitions.get_string_value("image_analysis_skyrim_filepath")
             self.image_analysis_skyrim_vr_filepath = self.__definitions.get_string_value("image_analysis_skyrim_vr_filepath")
@@ -255,12 +254,10 @@
             self.image_llm_max_tokens = self.__definitions.get_int_value("image_llm_max_tokens")
             self.delete_steam_screenshots_after_use = self.__definitions.get_bool_value("delete_steam_screenshots_after_use")
 
-=======
             # self.stop_llm_generation_on_assist_keyword: bool = self.__definitions.get_bool_value("stop_llm_generation_on_assist_keyword")
             self.try_filter_narration: bool = self.__definitions.get_bool_value("try_filter_narration")
 
             
->>>>>>> df7bc818
 
             self.remove_mei_folders = self.__definitions.get_bool_value("remove_mei_folders")
             #Debugging
@@ -301,10 +298,8 @@
             self.radiant_end_prompt = self.__definitions.get_string_value("radiant_end_prompt")
             self.memory_prompt = self.__definitions.get_string_value("memory_prompt")
             self.resummarize_prompt = self.__definitions.get_string_value("resummarize_prompt")
-<<<<<<< HEAD
             self.image_llm_direct_prompt = self.__definitions.get_string_value("image_llm_direct_prompt")
             self.image_llm_iterative_prompt = self.__definitions.get_string_value("image_llm_iterative_prompt")
-=======
 
             # Vision
             self.vision_enabled = self.__definitions.get_bool_value('vision_enabled')
@@ -314,7 +309,6 @@
             self.resize_method = self.__definitions.get_string_value("resize_method")
             self.capture_offset = json.loads(self.__definitions.get_string_value("capture_offset"))
             
->>>>>>> df7bc818
             pass
         except Exception as e:
             logging.error('Parameter missing/invalid in config.ini file!')
