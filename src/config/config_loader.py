import configparser
import logging
import os
import sys
from src.conversation.action import action
from src.config.config_values import ConfigValues
from src.config.mantella_config_value_definitions_new import MantellaConfigValueDefinitionsNew
from src.config.config_json_writer import ConfigJsonWriter
from src.config.config_file_writer import ConfigFileWriter
import src.utils as utils
from pathlib import Path
import json

class ConfigLoader:
    def __init__(self, mygame_folder_path: str, file_name='config.ini'):
        self.is_run_integrated = "--integrated" in sys.argv
        self.save_folder = mygame_folder_path
        self.__has_any_value_changed: bool = False        
        self.__is_initial_load: bool = True
        self.__file_name = os.path.join(mygame_folder_path, file_name)
        path_to_actions = os.path.join(utils.resolve_path(),"data","actions")
        self.__actions = self.load_actions_from_json(path_to_actions)
        self.__definitions: ConfigValues = MantellaConfigValueDefinitionsNew.get_config_values(self.is_run_integrated, self.__actions, self.__on_config_value_change)
        if not os.path.exists(self.__file_name):
            logging.log(24,"Cannot find 'config.ini'. Assuming first time usage of MantellaSoftware and creating it.")
            self.__write_config_state(self.__definitions)

        config = configparser.ConfigParser()
        try:
            config.read(self.__file_name, encoding='utf-8')
        except Exception as e:
            logging.error(repr(e))
            logging.error(f'Unable to read / open config.ini. If you have recently edited this file, please try reverting to a previous version. This error is normally due to using special characters.')
            input("Press Enter to exit.")

        create_back_up_configini = False
        for section_name in config.sections():
            for (each_key, each_value) in config.items(section_name):
                try:
                    config_value = self.__definitions.get_config_value_definition(each_key)
                    config_value.parse(each_value)
                except:
                    create_back_up_configini = True
                    # TODO: filter out warnings for ['game', 'skyrim_mod_folder', 'skyrimvr_mod_folder', 'fallout4_mod_folder', 'fallout4vr_mod_folder', fallout4vr_folder]
                    logging.warning(f"Could not identify config value '{each_key} = {each_value}' in current config.ini. Value will not be loaded. A backup of this config.ini will be created.")

        if create_back_up_configini:
            self.__write_config_state(self.__definitions, True)
        
        self.__is_initial_load = False
        self.__update_config_values_from_current_state()
    
    @property
    def have_all_config_values_loaded_correctly(self) -> bool:
        return self.__definitions.have_all_loaded_values_succeded
    
    @property
    def has_any_config_value_changed(self) -> bool:
        return self.__has_any_value_changed
    
    @property
    def definitions(self) -> ConfigValues:
        return self.__definitions
    
    def update_config_loader_with_changed_config_values(self):
        self.__update_config_values_from_current_state()
        self.__has_any_value_changed = False
    
    def __on_config_value_change(self):
        self.__has_any_value_changed = True
        if not self.__is_initial_load:
            self.__write_config_state(self.__definitions)
    
    def __write_config_state(self, definitions: ConfigValues, create_back_up_configini: bool = False):
        try:
            writer: ConfigFileWriter = ConfigFileWriter()
            writer.write(self.__file_name, definitions, create_back_up_configini)
        except Exception as e:
            logging.error(24, f"Failed to write default 'config.ini'. Possible reason: MantellaSoftware does not have rights to write at its location. Exception: {repr(e)}")    

    def __update_config_values_from_current_state(self):
        self.__definitions.clear_constraint_violations()
        try:
            # if the exe is being run by another process, replace config.ini paths with relative paths
            if "--integrated" in sys.argv:
                self.game_path = str(Path(utils.resolve_path()).parent.parent.parent.parent)
                self.mod_path = str(Path(utils.resolve_path()).parent.parent.parent)

                game_parent_folder_name = os.path.basename(self.game_path).lower()
                if 'vr' in game_parent_folder_name:
                    if 'fallout' in game_parent_folder_name:
                        self.game = 'Fallout4VR'
                    elif 'skyrim' in game_parent_folder_name:
                        self.game = 'SkyrimVR'
                else:
                    if 'fallout' in game_parent_folder_name:
                        self.game = 'Fallout4'
                    elif 'skyrim' in game_parent_folder_name:
                        self.game = 'Skyrim'
                    else: # default to Skyrim
                        self.game = 'Skyrim'

                self.facefx_path = str(Path(utils.resolve_path()).parent.parent.parent)
                self.facefx_path += "\\Sound\\Voice\\Processing\\"
                #self.xvasynth_path = str(Path(utils.resolve_path())) + "\\xVASynth"
                self.piper_path = str(Path(utils.resolve_path())) + "\\piper"

            else:
                #Adjusting game and mod paths according to the game being ran
                self.game: str = self.__definitions.get_string_value("game")# config['Game']['game']
                self.game = str(self.game).lower().replace(' ', '').replace('_', '')
                if self.game =="fallout4":
                    self.game ="Fallout4"
                    self.game_path: str = self.__definitions.get_string_value("fallout4_folder")
                    self.mod_path: str = self.__definitions.get_string_value("fallout4_mod_folder") #config['Paths']['fallout4_mod_folder']
                elif self.game =="fallout4vr":
                    self.game ="Fallout4VR"
                    self.game_path: str = self.__definitions.get_string_value("fallout4vr_folder") #config['Paths']['fallout4vr_folder']
                    self.mod_path: str = self.__definitions.get_string_value("fallout4vr_mod_folder") #config['Paths']['fallout4vr_mod_folder']
                elif self.game =="skyrimvr":
                    self.game ="SkyrimVR"
                    self.game_path = None
                    self.mod_path: str = self.__definitions.get_string_value("skyrimvr_mod_folder") #config['Paths']['skyrimvr_mod_folder']
                #if the game is not recognized Mantella will assume it's Skyrim since that's the most frequent one.
                else:
                    self.game ="Skyrim"
                    self.game_path = None
                    self.mod_path: str = self.__definitions.get_string_value("skyrim_mod_folder") #config['Paths']['skyrim_mod_folder']

                self.facefx_path = self.__definitions.get_string_value("facefx_folder")

            self.mod_path_base = self.mod_path
            self.mod_path += "\\Sound\\Voice\\Mantella.esp"

            selected_actions = self.__definitions.get_string_list_value("active_actions")
            self.actions = [a for a in self.__actions if a.name in selected_actions]

            self.language = self.__definitions.get_string_value("language")
            self.end_conversation_keyword = self.__definitions.get_string_value("end_conversation_keyword")
            self.goodbye_npc_response = self.__definitions.get_string_value("goodbye_npc_response")
            self.collecting_thoughts_npc_response = self.__definitions.get_string_value("collecting_thoughts_npc_response")
            for a in self.__actions:
                identifier = a.identifier.lstrip("mantella_").lstrip("npc_")
                a.keyword = self.__definitions.get_string_value(f"{identifier}_npc_response")
            # self.offended_npc_response = self.__definitions.get_string_value("offended_npc_response")
            # self.forgiven_npc_response = self.__definitions.get_string_value("forgiven_npc_response")
            # self.follow_npc_response = self.__definitions.get_string_value("follow_npc_response")
            # self.inventory_npc_response = self.__definitions.get_string_value("inventory_npc_response")

            #TTS
            self.tts_service = self.__definitions.get_string_value("tts_service").strip().lower()
            if self.tts_service == "xtts":
                self.xtts_url = self.__definitions.get_string_value("xtts_url").rstrip('/')
                if 'http://127.0.0.1:8020' in self.xtts_url: # if running locally, get the XTTS folder
                    self.xtts_server_path = self.__definitions.get_string_value("xtts_server_folder")
                else:
                    self.xtts_server_path = ""
                self.xvasynth_path = ""
                self.piper_path = ""
            elif self.tts_service == "xvasynth":
                self.xvasynth_path = self.__definitions.get_string_value("xvasynth_folder")
                self.xtts_server_path = ""
                self.piper_path = ""
            elif self.tts_service == "piper":
                if not hasattr(self, 'piper_path'):
                    self.piper_path = self.__definitions.get_string_value("piper_folder")
                self.xvasynth_path = ""
                self.xtts_server_path = ""
            else: # default to Piper
                if not hasattr(self, 'piper_path'):
                    self.piper_path = self.__definitions.get_string_value("piper_folder")
                self.xvasynth_path = ""
                self.xtts_server_path = ""

            self.lip_generation = self.__definitions.get_string_value("lip_generation").strip().lower()

            #Added from xTTS implementation
            self.xtts_default_model = self.__definitions.get_string_value("xtts_default_model")
            self.xtts_deepspeed = self.__definitions.get_bool_value("xtts_deepspeed")
            self.xtts_lowvram = self.__definitions.get_bool_value("xtts_lowvram")
            self.xtts_device = self.__definitions.get_string_value("xtts_device")
            self.number_words_tts = self.__definitions.get_int_value("number_words_tts")
            self.xtts_data = self.__definitions.get_string_value("xtts_data")
            self.xtts_accent = self.__definitions.get_bool_value("xtts_accent")

            self.tts_print = self.__definitions.get_bool_value("tts_print")
        
            self.xvasynth_process_device = self.__definitions.get_string_value("tts_process_device")
            self.pace = self.__definitions.get_float_value("pace")
            self.use_cleanup = self.__definitions.get_bool_value("use_cleanup")
            self.use_sr = self.__definitions.get_bool_value("use_sr")
<<<<<<< HEAD
            self.tts_print = self.__definitions.get_bool_value("tts_print")
=======
>>>>>>> 2e1ec106

            #STT
            self.whisper_model = self.__definitions.get_string_value("model_size")
            self.whisper_process_device = self.__definitions.get_string_value("process_device")
            self.stt_language = self.__definitions.get_string_value("stt_language")
            if (self.stt_language == 'default'):
                self.stt_language = self.language
            self.stt_translate = self.__definitions.get_bool_value("stt_translate")
            if self.__definitions.get_bool_value("use_automatic_audio_threshold"):
                self.audio_threshold = "auto"
            else:
                self.audio_threshold = str(self.__definitions.get_int_value("audio_threshold"))
            self.pause_threshold = self.__definitions.get_float_value("pause_threshold")
            self.listen_timeout = self.__definitions.get_int_value("listen_timeout")
            self.external_whisper_service = self.__definitions.get_bool_value("external_whisper_service")
            self.whisper_url = self.__definitions.get_string_value("whisper_url")

            #LLM
            self.max_response_sentences = self.__definitions.get_int_value("max_response_sentences")
            self.llm = self.__definitions.get_string_value("model")
            self.llm = self.llm.split(' |')[0] if ' |' in self.llm else self.llm
            self.wait_time_buffer = self.__definitions.get_float_value("wait_time_buffer")
            self.llm_api = self.__definitions.get_string_value("llm_api")
            # if self.llm_api == "Custom":
            #     self.llm_api = self.__definitions.get_string_value("llm_custom_service_url")
            self.custom_token_count = self.__definitions.get_int_value("custom_token_count")
            try:
                self.llm_params = json.loads(self.__definitions.get_string_value("llm_params").replace('\n', ''))
            except Exception as e:
                logging.error(f"""Error in parsing LLM parameter list: {e}
LLM parameter list must follow the Python dictionary format: https://www.w3schools.com/python/python_dictionaries.asp""")
                self.llm_params = None

            # self.stop_llm_generation_on_assist_keyword: bool = self.__definitions.get_bool_value("stop_llm_generation_on_assist_keyword")
            self.try_filter_narration: bool = self.__definitions.get_bool_value("try_filter_narration")

            

            self.remove_mei_folders = self.__definitions.get_bool_value("remove_mei_folders")
            #Debugging
            # self.debug_mode = self.__definitions.get_bool_value("debugging")
            # self.play_audio_from_script = self.__definitions.get_bool_value("play_audio_from_script")
            # self.debug_character_name = self.__definitions.get_string_value("debugging_npc")
            # self.debug_use_default_player_response = self.__definitions.get_bool_value("use_default_player_response")
            # self.default_player_response = self.__definitions.get_string_value("default_player_response")
            # self.debug_exit_on_first_exchange = self.__definitions.get_bool_value("exit_on_first_exchange")

            #UI
            self.auto_launch_ui = self.__definitions.get_bool_value("auto_launch_ui")

            #Conversation
            self.automatic_greeting = self.__definitions.get_bool_value("automatic_greeting")
            self.max_count_events = self.__definitions.get_int_value("max_count_events")
            self.hourly_time = self.__definitions.get_bool_value("hourly_time")
            self.player_character_description: str = self.__definitions.get_string_value("player_character_description")
            self.voice_player_input: bool = self.__definitions.get_bool_value("voice_player_input")
            self.player_voice_model: str = self.__definitions.get_string_value("player_voice_model")

            #HTTP
            self.port = self.__definitions.get_int_value("port")
            self.show_http_debug_messages: bool = self.__definitions.get_bool_value("show_http_debug_messages")

            #new separate prompts for Fallout 4 have been added 
            if self.game == "Fallout4" or self.game == "Fallout4VR":
                self.prompt = self.__definitions.get_string_value("fallout4_prompt")
                self.multi_npc_prompt = self.__definitions.get_string_value("fallout4_multi_npc_prompt")
                self.radiant_prompt = self.__definitions.get_string_value("fallout4_radiant_prompt")
            else:
                self.prompt = self.__definitions.get_string_value("skyrim_prompt")
                self.multi_npc_prompt = self.__definitions.get_string_value("skyrim_multi_npc_prompt")
                self.radiant_prompt = self.__definitions.get_string_value("skyrim_radiant_prompt")

            self.radiant_start_prompt = self.__definitions.get_string_value("radiant_start_prompt")
            self.radiant_end_prompt = self.__definitions.get_string_value("radiant_end_prompt")
            self.memory_prompt = self.__definitions.get_string_value("memory_prompt")
            self.resummarize_prompt = self.__definitions.get_string_value("resummarize_prompt")
            self.vision_prompt = self.__definitions.get_string_value("vision_prompt")

            # Vision
            self.vision_enabled = self.__definitions.get_bool_value('vision_enabled')
            self.low_resolution_mode = self.__definitions.get_bool_value("low_resolution_mode")
            self.save_screenshot = self.__definitions.get_bool_value('save_screenshot')
            self.image_quality = self.__definitions.get_int_value("image_quality")
            self.resize_method = self.__definitions.get_string_value("resize_method")
            self.capture_offset = json.loads(self.__definitions.get_string_value("capture_offset"))
            self.use_game_screenshots = self.__definitions.get_bool_value("use_game_screenshots")

            # Custom Vision Model
            self.custom_vision_model = self.__definitions.get_bool_value("custom_vision_model")
            self.vision_llm_api = self.__definitions.get_string_value("vision_llm_api")
            self.vision_llm = self.__definitions.get_string_value("vision_model")
            self.vision_llm = self.vision_llm.split(' |')[0] if ' |' in self.vision_llm else self.vision_llm
            self.vision_custom_token_count = self.__definitions.get_int_value("vision_custom_token_count")
            try:
                self.vision_llm_params = json.loads(self.__definitions.get_string_value("vision_llm_params").replace('\n', ''))
            except Exception as e:
                logging.error(f"""Error in parsing LLM parameter list: {e}
LLM parameter list must follow the Python dictionary format: https://www.w3schools.com/python/python_dictionaries.asp""")
                self.vision_llm_params = None
            
            pass
        except Exception as e:
            logging.error('Parameter missing/invalid in config.ini file!')
            raise e
    
    def load_actions_from_json(self, actions_folder: str) -> list[action]:
        result = []
        if not os.path.exists(actions_folder):
            os.makedirs(actions_folder)
        override_files: list[str] = os.listdir(actions_folder)
        for file in override_files:
            try:
                filename, extension = os.path.splitext(file)
                full_path_file = os.path.join(actions_folder,file)
                if extension == ".json":
                    with open(full_path_file) as fp:
                        json_object = json.load(fp)
                        if isinstance(json_object, dict):#Otherwise it is already a list
                            json_object = [json_object]
                        for json_content in json_object:
                            content: dict[str, str] = json_content
                            identifier: str = content.get("identifier", "")
                            name: str = content.get("name", "")
                            key: str = content.get("key", "")
                            description: str = content.get("description", "")
                            prompt: str = content.get("prompt", "")
                            is_interrupting: bool = bool(content.get("is-interrupting", ""))
                            one_on_one: bool = bool(content.get("one-on-one", ""))
                            multi_npc: bool = bool(content.get("multi-npc", ""))
                            radiant: bool = bool(content.get("radiant", ""))
                            info_text: str = content.get("info-text", "")
                            result.append(action(identifier, name, key,description,prompt,is_interrupting, one_on_one,multi_npc,radiant,info_text))
            except Exception as e:
                logging.log(logging.WARNING, f"Could not load action definition file '{file}' in '{actions_folder}'. Most likely there is an error in the formating of the file. Error: {e}")
        return result
    
    # def get_config_value_json(self) -> str:
    #     json_writer = ConfigJsonWriter()
    #     for definition in self.__definitions.base_groups:
    #         definition.accept_visitor(json_writer)
    #     return json_writer.get_Json()

        


        <|MERGE_RESOLUTION|>--- conflicted
+++ resolved
@@ -189,10 +189,6 @@
             self.pace = self.__definitions.get_float_value("pace")
             self.use_cleanup = self.__definitions.get_bool_value("use_cleanup")
             self.use_sr = self.__definitions.get_bool_value("use_sr")
-<<<<<<< HEAD
-            self.tts_print = self.__definitions.get_bool_value("tts_print")
-=======
->>>>>>> 2e1ec106
 
             #STT
             self.whisper_model = self.__definitions.get_string_value("model_size")
