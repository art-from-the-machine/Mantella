from typing import Any, Callable
from src.config.config_values import ConfigValues
from src.config.types.config_value_bool import ConfigValueBool
from src.config.types.config_value import ConfigValue
from src.config.types.config_value_group import ConfigValueGroup
from src.config.definitions.game_definitions import GameDefinitions
from src.config.definitions.language_definitions import LanguageDefinitions
from src.config.definitions.llm_definitions import LLMDefinitions
from src.config.definitions.other_definitions import OtherDefinitions
from src.config.definitions.prompt_definitions import PromptDefinitions
from src.config.definitions.stt_definitions import STTDefinitions
from src.config.definitions.tts_definitions import TTSDefinitions
import sys


class MantellaConfigValueDefinitionsNew:
    @staticmethod
    def get_config_values(on_value_change_callback: Callable[..., Any] | None = None) -> ConfigValues:
        result: ConfigValues = ConfigValues()

        # hidden_category= ConfigValueGroup("Hidden", "Hidden", "Don't show these on the UI", on_value_change_callback, is_hidden=True)
        # hidden_category.add_config_value(ConfigValueBool("show_advanced","","", False, is_hidden=True))
        # result.add_base_group(hidden_category)

<<<<<<< HEAD
        game_category = ConfigValueGroup("Game", "Game", "Settings for the games Mantella supports", on_value_change_callback)
        game_category.add_config_value(GameDefinitions.get_game_config_value())
        game_category.add_config_value(GameDefinitions.get_skyrim_mod_folder_config_value())
        game_category.add_config_value(GameDefinitions.get_skyrimvr_mod_folder_config_value())
        game_category.add_config_value(GameDefinitions.get_fallout4_mod_folder_config_value())
        game_category.add_config_value(GameDefinitions.get_fallout4vr_mod_folder_config_value())
        game_category.add_config_value(GameDefinitions.get_fallout4vr_folder_config_value())
        game_category.add_config_value(OtherDefinitions.get_automatic_greeting_folder_config_value())
        game_category.add_config_value(OtherDefinitions.get_voice_player_input())
        game_category.add_config_value(OtherDefinitions.get_player_voice_model())
        result.add_base_group(game_category)
=======
        if "--integrated" not in sys.argv: # if integrated, these paths are all relative so do not need to be manually set
            game_category = ConfigValueGroup("Game", "Game", "Settings for the games Mantella supports.", on_value_change_callback)
            game_category.add_config_value(GameDefinitions.get_game_config_value())
            game_category.add_config_value(GameDefinitions.get_skyrim_mod_folder_config_value())
            game_category.add_config_value(GameDefinitions.get_skyrimvr_mod_folder_config_value())
            game_category.add_config_value(GameDefinitions.get_fallout4_mod_folder_config_value())
            game_category.add_config_value(GameDefinitions.get_fallout4vr_mod_folder_config_value())
            game_category.add_config_value(GameDefinitions.get_fallout4vr_folder_config_value())
            result.add_base_group(game_category)
>>>>>>> 7b3ad946
        
        llm_category = ConfigValueGroup("LLM", "Large Language Model", "Settings for the LLM providers and the LLMs themselves.", on_value_change_callback)
        llm_category.add_config_value(LLMDefinitions.get_model_config_value())
        llm_category.add_config_value(LLMDefinitions.get_max_response_sentences_config_value())
        llm_category.add_config_value(PromptDefinitions.get_skyrim_prompt_config_value())
        llm_category.add_config_value(PromptDefinitions.get_skyrim_multi_npc_prompt_config_value())
        llm_category.add_config_value(PromptDefinitions.get_fallout4_prompt_config_value())
        llm_category.add_config_value(PromptDefinitions.get_fallout4_multi_npc_prompt_config_value())
        llm_category.add_config_value(PromptDefinitions.get_radiant_start_prompt_config_value())
        llm_category.add_config_value(PromptDefinitions.get_radiant_end_prompt_config_value())
        llm_category.add_config_value(PromptDefinitions.get_memory_prompt_config_value())
        llm_category.add_config_value(PromptDefinitions.get_resummarize_prompt_config_value())
        llm_category.add_config_value(LLMDefinitions.get_llm_api_config_value())
        llm_category.add_config_value(LLMDefinitions.get_llm_custom_service_url_config_value())
        llm_category.add_config_value(LLMDefinitions.get_custom_token_count_config_value())
        llm_category.add_config_value(LLMDefinitions.get_automatic_greeting_folder_config_value())
        llm_category.add_config_value(LLMDefinitions.get_wait_time_buffer_config_value())
        llm_category.add_config_value(LLMDefinitions.get_temperature_config_value())
        llm_category.add_config_value(LLMDefinitions.get_top_p_config_value())
        llm_category.add_config_value(LLMDefinitions.get_stop_config_value())
        llm_category.add_config_value(LLMDefinitions.get_frequency_penalty_config_value())
        llm_category.add_config_value(LLMDefinitions.get_max_tokens_config_value())
        result.add_base_group(llm_category)

        tts_category = ConfigValueGroup("TTS", "Text-to-Speech", "Settings for the TTS methods Mantella supports.", on_value_change_callback)
        tts_category.add_config_value(TTSDefinitions.get_tts_service_config_value())
        tts_category.add_config_value(TTSDefinitions.get_xvasynth_folder_config_value())
        tts_category.add_config_value(TTSDefinitions.get_xtts_folder_config_value())
        tts_category.add_config_value(TTSDefinitions.get_facefx_folder_config_value())
        tts_category.add_config_value(TTSDefinitions.get_number_words_tts_config_value())
        tts_category.add_config_value(TTSDefinitions.get_xtts_url_config_value())
        tts_category.add_config_value(TTSDefinitions.get_xtts_default_model_config_value())
        tts_category.add_config_value(TTSDefinitions.get_xtts_device_config_value())
        tts_category.add_config_value(TTSDefinitions.get_xtts_deepspeed_config_value())
        tts_category.add_config_value(TTSDefinitions.get_xtts_lowvram_config_value())
        tts_category.add_config_value(TTSDefinitions.get_xtts_data_config_value())
        tts_category.add_config_value(TTSDefinitions.get_xtts_accent_config_value())
        tts_category.add_config_value(TTSDefinitions.get_tts_process_device_config_value())
        tts_category.add_config_value(TTSDefinitions.get_pace_config_value())
        tts_category.add_config_value(TTSDefinitions.get_use_cleanup_config_value())
        tts_category.add_config_value(TTSDefinitions.get_use_sr_config_value())
        tts_category.add_config_value(TTSDefinitions.get_FO4_NPC_response_volume_config_value())
        tts_category.add_config_value(TTSDefinitions.get_tts_print_config_value())
        result.add_base_group(tts_category)

        stt_category = ConfigValueGroup("STT", "Speech-to-Text", "Settings for the STT methods Mantella supports.", on_value_change_callback)
        stt_category.add_config_value(STTDefinitions.get_use_automatic_audio_threshold_folder_config_value())
        stt_category.add_config_value(STTDefinitions.get_audio_threshold_folder_config_value())
        stt_category.add_config_value(STTDefinitions.get_model_size_config_value())
        stt_category.add_config_value(STTDefinitions.get_pause_threshold_config_value())
        stt_category.add_config_value(STTDefinitions.get_listen_timeout_config_value())
        stt_category.add_config_value(STTDefinitions.get_stt_language_config_value())
        stt_category.add_config_value(STTDefinitions.get_stt_translate_config_value())
        stt_category.add_config_value(STTDefinitions.get_process_device_config_value())
        stt_category.add_config_value(STTDefinitions.get_whisper_type_config_value())
        stt_category.add_config_value(STTDefinitions.get_whisper_url_config_value())
        result.add_base_group(stt_category)

        language_category = ConfigValueGroup("Language", "Language", "Change the language used by Mantella as well as keywords.", on_value_change_callback)
        language_category.add_config_value(LanguageDefinitions.get_language_config_value())
        language_category.add_config_value(LanguageDefinitions.get_end_conversation_keyword_config_value())
        language_category.add_config_value(LanguageDefinitions.get_goodbye_npc_response())
        language_category.add_config_value(LanguageDefinitions.get_collecting_thoughts_npc_response())
        language_category.add_config_value(LanguageDefinitions.get_offended_npc_response())
        language_category.add_config_value(LanguageDefinitions.get_forgiven_npc_response())
        language_category.add_config_value(LanguageDefinitions.get_follow_npc_response())
        result.add_base_group(language_category)

        other_category = ConfigValueGroup("Other", "Other", "Other settings.", on_value_change_callback)
        other_category.add_config_value(OtherDefinitions.get_auto_launch_ui_config_value())
        other_category.add_config_value(OtherDefinitions.get_port_config_value())
        other_category.add_config_value(OtherDefinitions.get_show_http_debug_messages_config_value())
        other_category.add_config_value(OtherDefinitions.get_remove_mei_folders_config_value())
        # other_category.add_config_value(OtherDefinitions.get_debugging_config_value())
        # other_category.add_config_value(OtherDefinitions.get_play_audio_from_script_config_value())
        # other_category.add_config_value(OtherDefinitions.get_debugging_npc_config_value())
        # other_category.add_config_value(OtherDefinitions.get_use_default_player_response_config_value())
        # other_category.add_config_value(OtherDefinitions.get_default_player_response_config_value())
        # other_category.add_config_value(OtherDefinitions.get_exit_on_first_exchange_config_value())
        other_category.add_config_value(OtherDefinitions.get_add_voicelines_to_all_voice_folders_config_value())
        result.add_base_group(other_category)
      
        return result<|MERGE_RESOLUTION|>--- conflicted
+++ resolved
@@ -22,19 +22,6 @@
         # hidden_category.add_config_value(ConfigValueBool("show_advanced","","", False, is_hidden=True))
         # result.add_base_group(hidden_category)
 
-<<<<<<< HEAD
-        game_category = ConfigValueGroup("Game", "Game", "Settings for the games Mantella supports", on_value_change_callback)
-        game_category.add_config_value(GameDefinitions.get_game_config_value())
-        game_category.add_config_value(GameDefinitions.get_skyrim_mod_folder_config_value())
-        game_category.add_config_value(GameDefinitions.get_skyrimvr_mod_folder_config_value())
-        game_category.add_config_value(GameDefinitions.get_fallout4_mod_folder_config_value())
-        game_category.add_config_value(GameDefinitions.get_fallout4vr_mod_folder_config_value())
-        game_category.add_config_value(GameDefinitions.get_fallout4vr_folder_config_value())
-        game_category.add_config_value(OtherDefinitions.get_automatic_greeting_folder_config_value())
-        game_category.add_config_value(OtherDefinitions.get_voice_player_input())
-        game_category.add_config_value(OtherDefinitions.get_player_voice_model())
-        result.add_base_group(game_category)
-=======
         if "--integrated" not in sys.argv: # if integrated, these paths are all relative so do not need to be manually set
             game_category = ConfigValueGroup("Game", "Game", "Settings for the games Mantella supports.", on_value_change_callback)
             game_category.add_config_value(GameDefinitions.get_game_config_value())
@@ -44,7 +31,6 @@
             game_category.add_config_value(GameDefinitions.get_fallout4vr_mod_folder_config_value())
             game_category.add_config_value(GameDefinitions.get_fallout4vr_folder_config_value())
             result.add_base_group(game_category)
->>>>>>> 7b3ad946
         
         llm_category = ConfigValueGroup("LLM", "Large Language Model", "Settings for the LLM providers and the LLMs themselves.", on_value_change_callback)
         llm_category.add_config_value(LLMDefinitions.get_model_config_value())
