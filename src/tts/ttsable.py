--- conflicted
+++ resolved
@@ -29,11 +29,10 @@
         self._save_folder = config.save_folder
         self._output_path = os.getenv('TMP')
         self._voiceline_folder = f"{self._output_path}/voicelines"
-        os.makedirs(f"{self._voiceline_folder}/save", exist_ok=True)
+        os.makedirs(self._voiceline_folder, exist_ok=True)
         self._language = config.language
         self._last_voice = '' # last active voice model
         self._lip_generation_enabled = config.lip_generation
-        self._exepath = config.mod_path_base + '/..'
         # determines whether the voiceline should play internally
         #self.debug_mode = config.debug_mode
         #self.play_audio_from_script = config.play_audio_from_script
@@ -76,9 +75,8 @@
         #rename to unique name        
         if (os.path.exists(final_voiceline_file)):
             try:
-                #Rename and move old voice files into a different directory
                 timestamp: str = datetime.datetime.now().strftime("%Y_%m_%d_%H_%M_%S_%f_")
-                new_wav_file_name = f"{self._voiceline_folder}/save/{timestamp}sav.wav" 
+                new_wav_file_name = f"{self._voiceline_folder}/{timestamp + final_voiceline_file_name}.wav" 
                 new_lip_file_name = new_wav_file_name.replace(".wav", ".lip")
                 new_fuz_file_name = new_wav_file_name.replace(".wav", ".fuz")
                 os.rename(final_voiceline_file, new_wav_file_name)
@@ -169,11 +167,7 @@
 
         def generate_facefx_lip_file(facefx_path: str, wav_file: str, lip_file: str, voiceline: str, game: str) -> None:
             # Bethesda's LipGen:
-<<<<<<< HEAD
-            LipGen_path = f"{self._exepath}/Tools/LipGen/LipGenerator/LipGenerator.exe"
-=======
             LipGen_path = Path(self._lipgen_path) / "Tools/LipGen/LipGenerator/LipGenerator.exe"
->>>>>>> 4fc26fed
 
             if os.path.exists(LipGen_path):
                 #TODO: Use supported languages here: FR, DE, ES, IT, KO, JP
@@ -185,13 +179,9 @@
                 command = " ".join(commands)
                 run_facefx_command(command, facefx_path)
             else:
-<<<<<<< HEAD
-                logging.warning('Could not find LipGenerator.exe: please install or update the creation kit from Steam')
-=======
                 if not self.__has_lipgen_warning_happened:
                     logging.warning('Could not find LipGenerator.exe. Please install or update the Creation Kit from Steam for faster lip sync generation')
                     self.__has_lipgen_warning_happened = True
->>>>>>> 4fc26fed
                 # Fall back to using FaceFXWrapper if LipGen not detected
                 face_wrapper_executable: Path = Path(self._facefx_path) / "FaceFXWrapper.exe"
                 if not face_wrapper_executable.exists():
@@ -225,11 +215,7 @@
         def generate_fuz_file(facefx_path: str, wav_file: str, lip_file: str) -> None:
             #Fuz files needed for Fallout only
             #LipFuzer is Bethesda's official fuz creator
-<<<<<<< HEAD
-            LipFuz_path = f"{self._exepath}/Tools/LipGen/LipFuzer/LipFuzer.exe"
-=======
             LipFuz_path = Path(self._lipgen_path) / "Tools/LipGen/LipFuzer/LipFuzer.exe"
->>>>>>> 4fc26fed
 
             if os.path.exists(LipFuz_path):
                 commands = [
@@ -246,20 +232,12 @@
                 logging.warning('Could not find LipFuzer.exe: please install or update the creation kit from Steam')
                 fuz_extractor_executable = Path(facefx_path) / "Fuz_extractor.exe"
                 if not fuz_extractor_executable.exists():
-<<<<<<< HEAD
-                    logging.error(f'Could not find Fuz_extractor.exe in "{face_wrapper_executable.parent}" with which to create a fuz file, download it from: https://www.nexusmods.com/skyrimspecialedition/mods/55605')
-=======
                     logging.error(f'Could not find Fuz_extractor.exe in "{facefx_path}" with which to create a fuz file, download it from: https://www.nexusmods.com/skyrimspecialedition/mods/55605')
->>>>>>> 4fc26fed
                     raise FileNotFoundError()
         
                 xWMAEncode_executable = Path(facefx_path) / "xWMAEncode.exe"
                 if not xWMAEncode_executable.exists():
-<<<<<<< HEAD
-                    logging.error(f'Could not find xWMAEncode.exe in "{face_wrapper_executable.parent}" with which to create a fuz file, download it from: https://www.nexusmods.com/skyrimspecialedition/mods/55605')
-=======
                     logging.error(f'Could not find xWMAEncode.exe in "{facefx_path}" with which to create a fuz file, download it from: https://www.nexusmods.com/skyrimspecialedition/mods/55605')
->>>>>>> 4fc26fed
                     raise FileNotFoundError()
 
                 xwm_file = wav_file.replace(".wav", ".xwm")
