from abc import ABC, abstractmethod
import datetime
import winsound
import logging
from src.config.config_loader import ConfigLoader
import src.utils as utils
import os
from pathlib import Path
from subprocess import DEVNULL, STARTUPINFO, STARTF_USESHOWWINDOW
import subprocess
import time
from src.tts.synthesization_options import SynthesizationOptions
import requests
import shutil

class ttsable(ABC):
    """Base class for different TTS services
    """
    @utils.time_it
    def __init__(self, config: ConfigLoader) -> None:
        super().__init__()
        self._config: ConfigLoader = config
        self._loglevel = 29
        self._lipgen_path = config.lipgen_path
        self.__has_lipgen_warning_happened = False
        self._facefx_path = config.facefx_path
        self._times_checked = 0
        self._tts_print = config.tts_print # to print output to console
        self._save_folder = config.save_folder
        self._output_path = os.getenv('TMP')
        self._voiceline_folder = f"{self._output_path}/voicelines"
        os.makedirs(f"{self._voiceline_folder}/save", exist_ok=True)
        self._language = config.language
        self._last_voice = '' # last active voice model
        self._lip_generation_enabled = config.lip_generation
        # determines whether the voiceline should play internally
        #self.debug_mode = config.debug_mode
        #self.play_audio_from_script = config.play_audio_from_script

        if config.game == "Fallout4" or config.game == "Fallout4VR":
            self._game = "Fallout4"
        else: 
            self._game = "Skyrim"

    @utils.time_it
    def synthesize(self, voice: str, voiceline: str, in_game_voice: str, csv_in_game_voice: str, voice_accent: str, synth_options: SynthesizationOptions, advanced_voice_model: str | None = None):
        """Synthesizes a given voiceline
        """
        if self._last_voice == '' or (isinstance(self._last_voice, str) and self._last_voice.lower() not in {isinstance(v, str) and v.lower() for v in {voice, in_game_voice, csv_in_game_voice, advanced_voice_model, f'fo4_{voice}'}}):
            self.change_voice(voice, in_game_voice, csv_in_game_voice, advanced_voice_model, voice_accent)

        logging.log(22, f'Synthesizing voiceline: {voiceline.strip()}')

        final_voiceline_file_name = 'out' # "out" is the file name used by XTTS
        final_voiceline_file =  f"{self._voiceline_folder}/{final_voiceline_file_name}.wav"

        try:
            if os.path.exists(final_voiceline_file):
                os.remove(final_voiceline_file)
            if os.path.exists(final_voiceline_file.replace(".wav", ".lip")):
                os.remove(final_voiceline_file.replace(".wav", ".lip"))
        except:
            logging.warning("Failed to remove spoken voicelines")

        self.tts_synthesize(voiceline, final_voiceline_file, synth_options)
        if not os.path.exists(final_voiceline_file):
            logging.error(f'TTS failed to generate voiceline at: {Path(final_voiceline_file)}')
            raise FileNotFoundError()
        
        if (self._lip_generation_enabled == 'enabled') or (self._lip_generation_enabled == 'lazy' and not synth_options.is_first_line_of_response):
            self._generate_voiceline_files(final_voiceline_file, voiceline)
        elif (self._lip_generation_enabled in ['lazy', 'disabled'] and self._game == "Fallout4"):
            self._generate_voiceline_files(final_voiceline_file, voiceline, skip_lip_generation=True)
        
        #rename to unique name        
        if (os.path.exists(final_voiceline_file)):
            #timestamp: str = datetime.datetime.now().strftime("%Y_%m_%d_%H_%M_%S_%f_")
            #new_wav_file_name = f"{self._voiceline_folder}/save/{timestamp + final_voiceline_file_name}.wav" 

            #Use a sanitized version of the voice text as filename
            unique_name: str  = f'{voice}_{voiceline.strip()}'
            new_name: str = "".join(c for c in unique_name if c not in r'\/:*?"<>|.')
            new_wav_file_name = f'{self._voiceline_folder}/save/{new_name.strip()}.wav'[:250]

            new_lip_file_name = new_wav_file_name.replace(".wav", ".lip")
            new_fuz_file_name = new_wav_file_name.replace(".wav", ".fuz")

            if os.path.exists(new_wav_file_name):       #Repeated phrase, delete previous file
                os.remove(new_wav_file_name)

            try:
                os.rename(final_voiceline_file, new_wav_file_name)
            except Exception as ex:
                logging.warning(f'{type(ex).__name__}: {ex.args}')

            if (self._lip_generation_enabled == 'enabled') or (self._lip_generation_enabled == 'lazy' and not synth_options.is_first_line_of_response):
                try:
                    if os.path.exists(new_lip_file_name):
                        os.remove(new_lip_file_name)
                    os.rename(final_voiceline_file.replace(".wav", ".lip"), new_lip_file_name)
                except:
                    logging.error(f'Could not rename {final_voiceline_file.replace(".wav", ".lip")}')
            try:
                fuz_file_name = final_voiceline_file.replace(".wav", ".fuz")
                if (os.path.exists(fuz_file_name)):
                    if os.path.exists(new_fuz_file_name):
                        os.remove(new_fuz_file_name)
                    os.rename(fuz_file_name, new_fuz_file_name)
            except:
                logging.error(f'Could not rename {final_voiceline_file.replace(".wav", ".fuz")}')
            final_voiceline_file = new_wav_file_name

        # if Debug Mode is on, play the audio file
        # if (self.debug_mode == '1') & (self.play_audio_from_script == '1'):
        #     winsound.PlaySound(final_voiceline_file, winsound.SND_FILENAME)
        return final_voiceline_file


    @abstractmethod
    @utils.time_it
    def change_voice(self, voice: str, in_game_voice: str | None = None, csv_in_game_voice: str | None = None, advanced_voice_model: str | None = None, voice_accent: str | None = None, voice_gender: int | None = None, voice_race: str | None = None):
        """Change the voice model
        """
        pass


    @abstractmethod
    @utils.time_it
    def tts_synthesize(self, voiceline: str, final_voiceline_file: str, synth_options: SynthesizationOptions):
        """Synthesize the voiceline with the TTS service
        """
        pass


    def _sanitize_voice_name(self, voice_name):
        """Sanitizes the voice name by removing spaces."""
        if isinstance(voice_name, str):
            return voice_name.replace(" ", "").lower()
        else:
            return ''


    @staticmethod
    @utils.time_it
    def _send_request(url, data):
        requests.post(url, json=data)


    @utils.time_it
    def _generate_voiceline_files(self, wav_file: str, voiceline: str, skip_lip_generation: bool = False):
        """Generates .lip files for voicelines using Bethesda's LipGen tool
        with FaceFXWrapper as fallback. Additionally generates a .fuz file which is required for Fallout 4
        Args:
            wav_file (str): The path to the input .wav file containing the voiceline audio
            voiceline (str): The corresponding text voiceline used to help lip sync generation
            skip_lip_generation (bool): Whether to skip the lip file generation process and use a placeholder .lip file instead (useful for when FaceFXWrapper is experiencing issues)
        """
        @utils.time_it
        def run_facefx_command(command, facefx_path) -> None:
            startupinfo = STARTUPINFO()
            startupinfo.dwFlags |= STARTF_USESHOWWINDOW
            
            batch_file_path = Path(facefx_path) / "run_mantella_command.bat"
            with open(batch_file_path, 'w', encoding='utf-8') as file:
                file.write(f"@echo off\n{command} >nul 2>&1")

            subprocess.run(batch_file_path, cwd=facefx_path, creationflags=subprocess.CREATE_NO_WINDOW)


        def copy_placeholder_lip_file(lip_file: str, game: str) -> None:
            """
            .lip files are needed to generate .fuz files (required by Fallout 4)
            If generating lip files via FaceFXWrapper fails, this function ensures a .lip file exists by copying from a placeholder file
            """
            lip_placeholder_path = Path(utils.resolve_path()) / "data" / game / "placeholder" / "placeholder.lip"
            if not lip_placeholder_path.exists():
                raise FileNotFoundError(f"The source file does not exist: {lip_placeholder_path}")
            else:
                shutil.copy(lip_placeholder_path, lip_file)


        def generate_facefx_lip_file(facefx_path: str, wav_file: str, lip_file: str, voiceline: str, game: str) -> None:
            # Bethesda's LipGen:
<<<<<<< HEAD
            LipGen_path = Path(self._lipgen_path) / "Tools/LipGen/LipGenerator/LipGenerator.exe"
            languages = {
                "fr" : 'French',
                'es' : 'Spanish',
                'de' : 'German',
                'it' : 'Italian',
                'ko' : 'Korean',
                'jp' : 'Japanese'}
=======
            LipGen_path = Path(self._lipgen_path) / "LipGenerator/LipGenerator.exe"
>>>>>>> 36d590d0

            if os.path.exists(LipGen_path):
                language_parm = languages.get(self._language, 'USEnglish')

                #Using subprocess.run to retrieve the exit code
                args: str = f'"{LipGen_path}" "{wav_file}" "{voiceline}" -Language:{language_parm} -Automated'
                run_result: subprocess.CompletedProcess = subprocess.run(args, cwd=facefx_path, stderr=DEVNULL, stdout=DEVNULL,
                                                                         creationflags=subprocess.CREATE_NO_WINDOW)
                if run_result.returncode != 0:
                    logging.warning(f'Lipgen returned {run_result.returncode}')
            else:
                if not self.__has_lipgen_warning_happened:
                    logging.warning('Could not find LipGenerator.exe. Please install or update the Creation Kit from Steam for faster lip sync generation')
                    self.__has_lipgen_warning_happened = True
                # Fall back to using FaceFXWrapper if LipGen not detected
                face_wrapper_executable: Path = Path(self._facefx_path) / "FaceFXWrapper.exe"
                if not face_wrapper_executable.exists():
                    logging.error(f'Could not find FaceFXWrapper.exe in "{face_wrapper_executable.parent}" with which to create a lip sync file, download it from: https://github.com/Nukem9/FaceFXWrapper/releases')
                    raise FileNotFoundError()

                cdf_path = Path(facefx_path) / 'FonixData.cdf' 
                if not cdf_path.exists():
                    logging.error(f'Could not find FonixData.cdf in "{cdf_path.parent}" required by FaceFXWrapper.')
                    raise FileNotFoundError()
        
                # Run FaceFXWrapper.exe
                r_wav = wav_file.replace(".wav", "_r.wav")
                commands = [
                    face_wrapper_executable.name,
                    game,
                    "USEnglish",
                    cdf_path.name,
                    f'"{wav_file}"',
                    f'"{r_wav}"',
                    f'"{lip_file}"',
                    f'"{voiceline}"'
                ]
                command = " ".join(commands)
                run_facefx_command(command, facefx_path)

                # remove file created by FaceFXWrapper
                if os.path.exists(wav_file.replace(".wav", "_r.wav")):
                    os.remove(wav_file.replace(".wav", "_r.wav"))

        def generate_fuz_file(facefx_path: str, wav_file: str, lip_file: str) -> None:
            #Fuz files needed for Fallout only
            #LipFuzer is Bethesda's official fuz creator
            LipFuz_path = Path(self._lipgen_path) / "LipFuzer/LipFuzer.exe"

            if os.path.exists(LipFuz_path):
                args: str = f'"{LipFuz_path}" -s "{self._voiceline_folder}" -d "{self._voiceline_folder}" -a wav --norec'
                run_result: subprocess.CompletedProcess = subprocess.run(args, cwd=facefx_path, stdout=DEVNULL, stderr=DEVNULL,
                                                                         creationflags=subprocess.CREATE_NO_WINDOW)
                if run_result.returncode != 0:
                    logging.warning(f'LipFuzer returned {run_result.returncode}')
            else:
                #Fall back to using Fuz_extractor and xWMAencode if LipFuzer not found
                logging.warning('Could not find LipFuzer.exe: please install or update the creation kit from Steam')
                fuz_extractor_executable = Path(facefx_path) / "Fuz_extractor.exe"
                if not fuz_extractor_executable.exists():
                    logging.error(f'Could not find Fuz_extractor.exe in "{facefx_path}" with which to create a fuz file, download it from: https://www.nexusmods.com/skyrimspecialedition/mods/55605')
                    raise FileNotFoundError()
        
                xWMAEncode_executable = Path(facefx_path) / "xWMAEncode.exe"
                if not xWMAEncode_executable.exists():
                    logging.error(f'Could not find xWMAEncode.exe in "{facefx_path}" with which to create a fuz file, download it from: https://www.nexusmods.com/skyrimspecialedition/mods/55605')
                    raise FileNotFoundError()

                xwm_file = wav_file.replace(".wav", ".xwm")
                xwmcmds = [
                    xWMAEncode_executable.name,
                    f'"{wav_file}"',
                    f'"{xwm_file}"'
                    ]
                xwm_command = " ".join(xwmcmds)
                run_facefx_command(xwm_command, facefx_path)

                fuzfile = wav_file.replace(".wav", ".fuz")
                fuzcmds = [
                    fuz_extractor_executable.name,
                    "-c",
                    f'"{fuzfile}"',
                    f'"{lip_file}"',
                    f'"{xwm_file}"'
                    ]
                fuz_command = " ".join(fuzcmds)
                run_facefx_command(fuz_command, facefx_path)

        try:
            
            # path to store .lip file (next to voiceline .wav)
            lip_file: str = wav_file.replace(".wav", ".lip")
            
            if not skip_lip_generation:
                generate_facefx_lip_file(self._facefx_path, wav_file, lip_file, voiceline, self._game)
            else:
                copy_placeholder_lip_file(lip_file, self._game)
            
            # Fallout 4 requires voicelines in a .fuz format
            if self._game == "Fallout4":    
                generate_fuz_file(self._facefx_path,wav_file, lip_file)
        
        except Exception as e:
            logging.warning(e)<|MERGE_RESOLUTION|>--- conflicted
+++ resolved
@@ -181,8 +181,7 @@
 
         def generate_facefx_lip_file(facefx_path: str, wav_file: str, lip_file: str, voiceline: str, game: str) -> None:
             # Bethesda's LipGen:
-<<<<<<< HEAD
-            LipGen_path = Path(self._lipgen_path) / "Tools/LipGen/LipGenerator/LipGenerator.exe"
+            LipGen_path = Path(self._lipgen_path) / "LipGenerator/LipGenerator.exe"
             languages = {
                 "fr" : 'French',
                 'es' : 'Spanish',
@@ -190,9 +189,6 @@
                 'it' : 'Italian',
                 'ko' : 'Korean',
                 'jp' : 'Japanese'}
-=======
-            LipGen_path = Path(self._lipgen_path) / "LipGenerator/LipGenerator.exe"
->>>>>>> 36d590d0
 
             if os.path.exists(LipGen_path):
                 language_parm = languages.get(self._language, 'USEnglish')
