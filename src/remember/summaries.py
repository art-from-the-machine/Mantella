from collections import defaultdict
import logging
import os
import time
from typing import Dict, List
<<<<<<< HEAD
from src.config.config_loader import ConfigLoader
=======
>>>>>>> 2f5b22d1
from src.games.gameable import gameable
from src.llm.summary_client import SummaryLLMCLient
from src.llm.message_thread import message_thread
from src.llm.messages import assistant_message, join_message, leave_message, user_message
from src.characters_manager import Characters
from src.character_manager import Character
from src.remember.remembering import remembering
from src import utils

class CharacterSummaryParameters:
    def __init__(self, messages: message_thread, involved_characters: List[Character]) -> None:
        self.messages = messages
        self.characters = involved_characters


class summaries(remembering):
    """ Stores a conversation as a summary in a text file.
        Loads the latest summary from disk for a prompt text.
    """
<<<<<<< HEAD
    def __init__(self, game: gameable, config: ConfigLoader, client: SummaryLLMCLient, language_name: str, summary_limit_pct: float = 0.3) -> None:
=======
    def __init__(self, game: gameable, memory_prompt: str, resummarize_prompt: str, client: SummaryLLMCLient, language_name: str, summary_limit_pct: float = 0.3) -> None:
>>>>>>> 2f5b22d1
        super().__init__()
        self.loglevel = 28
        self.__config = config
        self.__game: gameable = game
        self.__summary_limit_pct: float = summary_limit_pct
        self.__client: SummaryLLMCLient = client
        self.__language_name: str = language_name
        self.__memory_prompt: str = config.memory_prompt
        self.__resummarize_prompt:str = config.resummarize_prompt

    @utils.time_it
    def get_prompt_text(self, npcs_in_conversation: Characters, world_id: str) -> str:
        """Load the conversation summaries for all NPCs in the conversation and returns them as one string

        Args:
            npcs_in_conversation (Characters): the npcs to load the summaries for
            world_id (str): the world identifier

        Returns:
            str: a concatenation of the summaries as a single string
        """
        return self.__get_prompt_text(npcs_in_conversation.get_all_characters(), world_id, True)

    @utils.time_it
    def __get_prompt_text(self, characters: List[Character], world_id: str, log_file_info) -> str:
        paragraphs = []
        for character in characters:
            if not character.is_player_character:
                file_lines = self.__load_summary_file_contents(character, world_id, log_file_info)
                for line in file_lines:
                    if line not in paragraphs:
                        paragraphs.append(line)
        if paragraphs:
            result = "\n".join(paragraphs)
            return f"Below is a summary of past events:\n{result}"
        else:
            return ""

    def __load_summary_file_contents(self, character, world_id, log_file_info) -> list:
        """Load the contents of a summary file and return a list of non-empty lines.

        Args:
            file_path (str): the path to the summary file

        Returns:
            list: a list of cleaned lines from the file
        """
        file_path = self.__get_latest_conversation_summary_file_path(character, world_id, log_file_info)
        lines = []
        if os.path.exists(file_path):
            with open(file_path, 'r', encoding='utf-8') as f:
                for line in f:
                    stripped_line = line.strip()
                    if stripped_line and stripped_line not in lines:
                        lines.append(stripped_line)
        return lines


    @utils.time_it
    def may_add_missing_join_leave_messages(self, messages: message_thread) -> bool:
        """ Adds missing join and leave messages to the beginning / end of the message thread."""
        hadMissingMessages = False
        characters_found = {}
        characters_joined = {}
        characters_left = {}
    
        # check if every join message has a leave message and vice versa
        for message in messages.get_messages_of_type((join_message)):
            if not message.character.is_player_character:
                name = message.character.name
                characters_joined[name] = message.character
                characters_found[name] = message.character
        
        for message in messages.get_messages_of_type((leave_message)):
            if not message.character.is_player_character:
                name = message.character.name
                characters_left[name] = message.character
                characters_found[name] = message.character

    
        # Insert the missing messages at the appropriate places
        if len(characters_joined) < len(characters_found):
            for name, character in characters_found.items():
                if name not in characters_joined:
                    messages.insert_after_system_messages(join_message(character, self.__config))
                    hadMissingMessages = True
        if len(characters_left) < len(characters_found):
            for name, character in characters_found.items():
                if name not in characters_left:
                    messages.add_message(leave_message(character, self.__config))
                    hadMissingMessages = True
        return hadMissingMessages
    
    @utils.time_it
    def may_add_missing_join_leave_messages(self, messages: message_thread) -> bool:
        """ Adds missing join and leave messages to the beginning / end of the message thread."""
        hadMissingMessages = False
        characters_found = {}
        characters_joined = {}
        characters_left = {}
    
        # check if every join message has a leave message and vice versa
        for message in messages.get_messages_of_type((join_message)):
            if not message.character.is_player_character:
                name = message.character.name
                characters_joined[name] = message.character
                characters_found[name] = message.character
        
        for message in messages.get_messages_of_type((leave_message)):
            if not message.character.is_player_character:
                name = message.character.name
                characters_left[name] = message.character
                characters_found[name] = message.character

    
        # Insert the missing messages at the appropriate places
        if len(characters_joined) < len(characters_found):
            for name, character in characters_found.items():
                if name not in characters_joined:
                    messages.insert_after_system_messages(join_message(character))
                    hadMissingMessages = True
        if len(characters_left) < len(characters_found):
            for name, character in characters_found.items():
                if name not in characters_left:
                    messages.add_message(leave_message(character))
                    hadMissingMessages = True
        return hadMissingMessages
    
    @utils.time_it
    def save_conversation_state(self, messages: message_thread, npcs_in_conversation: Characters, world_id: str, is_reload=False):
        summary = ''
<<<<<<< HEAD
        # If we truncated the conversation due to running out of context, join and leave messages may be missing
        self.may_add_missing_join_leave_messages(messages)
        
        characters = self.get_character_lookup_dict(messages)
        npc_message_threads: Dict[str, CharacterSummaryParameters] = self.get_threads_for_summarization(messages, characters)
        npcs_with_shared_threads = self.group_shared_threads(npc_message_threads)
        
        for npc_names in npcs_with_shared_threads:
           summary = self.__create_new_conversation_summary(npc_message_threads[npc_names[0]], world_id)
           for npc_name in npc_names:
               self.__append_new_conversation_summary(summary, characters[npc_name], world_id)
        
        
                

    def get_character_lookup_dict(self, all_messages: message_thread) -> Dict[str, Character]:
=======
        self.may_add_missing_join_leave_messages(messages)
        
        characters = self.get_character_lookup_dict(messages)
        npc_message_threads = self.get_threads_for_summarization(messages)
        npcs_with_shared_threads = self.group_shared_threads(npc_message_threads)
        for thread, npc_names in npcs_with_shared_threads.items():
            summary = self.__create_new_conversation_summary(thread, npc_names[0])
            for npc_names in npc_names:
                self.__append_new_conversation_summary(summary, characters[npc_names], world_id)


        
    def get_character_lookup_dict(self, all_messages: message_thread) -> dict[str, Character]:
>>>>>>> 2f5b22d1
        """Returns a dictionary of character names to Character objects."""
        characters = {}
        for message in all_messages.get_messages_of_type((join_message)):
            if not isinstance(message, (join_message, leave_message)) or message.character == None or message.character.is_player_character:
                continue
            characters[message.character.name] = message.character
        return characters
<<<<<<< HEAD
=======
 
    @utils.time_it
    def get_threads_for_summarization(self, all_messages: message_thread) -> dict[str, message_thread]:
        """Returns dict[npc name, messagesForThatNpc]"""
        npcs_in_conversation: dict[str, bool] = {}
        def set_in_conversation(npc: Character, in_conversation: bool):
            npcs_in_conversation[npc.name] = in_conversation
        
        npc_messageThreads: dict[str, message_thread] = {}

        for message in all_messages.get_persistent_messages():
            # Mark npc as present when they join
            if isinstance(message, join_message) and not message.character.is_player_character:
                set_in_conversation(message.character, True)

            # Add the message for each npc that was in the conversation to hear this message
            for npc_name, in_conversation in npcs_in_conversation.items():
                if in_conversation:
                    if npc_name not in npc_messageThreads:
                        npc_messageThreads[npc_name] = message_thread(None)
                    thread: message_thread = npc_messageThreads[npc_name]
                    
                    # Mark passage of time, in case a character left and rejoined the conversation
                    if thread.__len__() > 0:
                        npcs_previous_message = thread.get_last_message()
                        if isinstance(npcs_previous_message, leave_message) and npcs_previous_message.character.name == npc_name:
                            thread.add_message(assistant_message("* some time later *"))
                    
                    thread.add_message(message)
            
            # Mark npc as absent when they leave 
            if isinstance(message, leave_message) and not message.character.is_player_character:
                set_in_conversation(message.character, False)

        return npc_messageThreads

    def group_shared_threads(self, npc_threads: Dict[str, message_thread]) -> Dict[message_thread, List[str]]:
        """
        Groups NPC message threads if they have exactly the same messages.

        Two threads are considered identical if the sequence of messages (by text) returned by 
        thread.get_talk_only() (when converted to a tuple of strings) is exactly equal.

        Returns:
        A dictionary mapping a representative message_thread to a list of NPC names that share that thread.
        """
        # Group NPCs by the exact tuple of message texts from their thread.
        thread_groups = defaultdict(list)
        for npc_name, thread in npc_threads.items():
            messages_tuple = tuple(message.text for message in thread.get_talk_only())
            thread_groups[messages_tuple].append(npc_name)

        # Build the result: for each group, select a representative thread.
        result: Dict[message_thread, List[str]] = {}
        for messages, npc_list in thread_groups.items():
            representative_npc_name = npc_list[0]
            representative_thread = npc_threads[representative_npc_name]
            result[representative_thread] = npc_list

        return result


                        
>>>>>>> 2f5b22d1

    @utils.time_it
    def get_threads_for_summarization(self, all_messages: message_thread, characters:Dict[str, Character]) -> Dict[str, CharacterSummaryParameters]:
        """
        Returns a dictionary mapping an NPC's name to a CharacterSummaryParameters object,
        which encapsulates the npc's message_thread and the list of Characters they've seen.
        """
        npcs_in_conversation: Dict[str, bool] = {}
        def set_in_conversation(npc: Character, in_conversation: bool):
            npcs_in_conversation[npc.name] = in_conversation
        
        npc_messageThreads: Dict[str, message_thread] = {}
        npc_has_seen_npcs: Dict[str, Dict[str, Character]] = {}

        for message in all_messages.get_persistent_messages():
            # Mark npc as present when they join
            if isinstance(message, join_message) and not message.character.is_player_character:
                set_in_conversation(message.character, True)

            # Add the message for each npc that was in the conversation to hear this message
            for npc_name, in_conversation in npcs_in_conversation.items():
                # For each npc we extract a list of all the other npcs that have been in the conversation with them at the same time
                for npc_name2, in_conversation2 in npcs_in_conversation.items():
                    if in_conversation and in_conversation2:
                        if npc_has_seen_npcs.get(npc_name) is None:
                            npc_has_seen_npcs[npc_name] = {}
                        npc_has_seen_npcs[npc_name][npc_name2] = characters[npc_name2]  # Assuming message.character represents the Character.
                
                # We also store the message for the npc if they are in the conversation for it
                if in_conversation:
                    if npc_name not in npc_messageThreads:
                        npc_messageThreads[npc_name] = message_thread(self.__config, None)
                    thread: message_thread = npc_messageThreads[npc_name]
                    
                    # Mark passage of time, in case a character left and rejoined the conversation
                    if len(thread) > 0:
                        npcs_previous_message = thread.get_last_message()
                        if isinstance(npcs_previous_message, leave_message) and npcs_previous_message.character.name == npc_name:
                            narration_start, narration_end = self.__config.get_narration_indicators()
                            thread.add_message(user_message(self.__config, narration_start + "some time later*" + narration_end))
                    
                    thread.add_message(message)
            
            # Mark npc as absent when they leave 
            if isinstance(message, leave_message) and not message.character.is_player_character:
                set_in_conversation(message.character, False)

        # Prepare the result
        result: Dict[str, CharacterSummaryParameters] = {}
        for npc_name, seen_npcs_dict in npc_has_seen_npcs.items():
            if npc_name not in npc_messageThreads:
                continue
            seen_npcs = [seen_npcs_dict[key] for key in seen_npcs_dict]
            thread = npc_messageThreads[npc_name]
            result[npc_name] = CharacterSummaryParameters(thread, seen_npcs)
            
        return result

    def group_shared_threads(self, npc_threads: Dict[str, CharacterSummaryParameters]) -> list[list[str]]:
        """
        Groups NPC message threads if they have exactly the same messages.

        Two threads are considered identical if the sequence of messages (by text) returned by 
        thread.get_talk_only() (when converted to a tuple of strings) is exactly equal.

        Returns:
        A dictionary mapping a representative message_thread to a list of NPC names that share that thread.
        """
        # Group NPCs by the exact tuple of message texts from their thread.
        thread_groups = defaultdict(list)
        for npc_name, summary_params in npc_threads.items():
            messages_tuple = tuple(message.text for message in summary_params.messages.get_talk_only())
            thread_groups[messages_tuple].append(npc_name)

        # Build the result: for each group, select a representative thread.
        result: list[list[str]] = []
        for messages, npc_list in thread_groups.items():
            result.append(npc_list)

        return result

                        

    @utils.time_it
    def __get_latest_conversation_summary_file_path(self, character: Character, world_id: str, log_file_info) -> str:
        """
        Get the path to the latest conversation summary file, prioritizing name_ref folders over legacy name folders.
        
        Args:
            character: Character object containing name and ref_id
            world_id: ID of the game world
        
        Returns:
            str: Path to the latest conversation summary file
        """
        # Remove trailing numbers from character names (e.g., "Whiterun Guard 1" -> "Whiterun Guard")
        base_name: str = utils.remove_trailing_number(character.name)
        name_ref: str = f'{base_name} - {character.ref_id}'
        
        def get_folder_path(folder_name: str) -> str:
            return os.path.join(self.__game.conversation_folder_path, world_id, folder_name).replace(os.sep, '/')
        
        def get_latest_file_number(folder_path: str) -> int:
            if not os.path.exists(folder_path):
                return 1
                
            txt_files = [f for f in os.listdir(folder_path) if f.endswith('.txt')]
            if not txt_files:
                return 1
                
            file_numbers = [int(os.path.splitext(f)[0].split('_')[-1]) for f in txt_files]
            return max(file_numbers)
        
        # Check folders in priority order
        name_ref_path = get_folder_path(name_ref)
        name_path = get_folder_path(base_name)
        
        # Determine which folder path to use based on existence
        if os.path.exists(name_ref_path):
            target_folder = name_ref_path
            if log_file_info:
                logging.info(f"Loaded latest summary file from: {target_folder}")
        elif os.path.exists(name_path):
            target_folder = name_path
            if log_file_info:
                logging.info(f"Loaded latest summary file from: {target_folder}")
        else:
            target_folder = name_ref_path  # Use name_ref format for new folders
            logging.info(f"{name_ref_path} does not exist. A new summary file will be created.")
        
        latest_file_number = get_latest_file_number(target_folder)
        return f"{target_folder}/{base_name}_summary_{latest_file_number}.txt"
    
    @utils.time_it
    def __create_new_conversation_summary(self, npcInfo:CharacterSummaryParameters, world_id: str) -> str:
        if self.__config.game == "Fallout4" or self.__config.game == "Fallout4VR":
            location: str = 'the Commonwealth'
        else:
            location: str = "Skyrim"
        
        bios = '\n\n'.join([f"{c.name}: {c.bio}" for c in npcInfo.characters])
        names = ', '.join([c.name for c in npcInfo.characters])
        prompt = self.__memory_prompt.format(
                    name=names,
                    names=names,
                    language=self.__language_name,
                    game=location, 
                    bios=bios,
                    conversation_summaries=self.__get_prompt_text(npcInfo.characters, world_id, False)
                )
        while True:
            try:
<<<<<<< HEAD
                if len(npcInfo.messages) >= 5:
                    return self.summarize_conversation(npcInfo.messages.transform_to_dict_representation(npcInfo.messages.get_talk_only()), prompt)
=======
                if len(messages) >= 1:
                    return self.summarize_conversation(messages.transform_to_dict_representation(messages.get_talk_only()), prompt, npc_name)
>>>>>>> 2f5b22d1
                else:
                    logging.info(f"Conversation summary not saved. Not enough dialogue spoken.")
                break
            except:
                logging.error('Failed to summarize conversation. Retrying...')
                time.sleep(5)
                continue
        return ""

    @utils.time_it
    def __append_new_conversation_summary(self, new_summary: str, npc: Character, world_id: str):
        # if this is not the first conversation
        conversation_summary_file = self.__get_latest_conversation_summary_file_path(npc, world_id,False)
        if os.path.exists(conversation_summary_file):
            with open(conversation_summary_file, 'r', encoding='utf-8') as f:
                previous_conversation_summaries = f.read()
        # if this is the first conversation
        else:
            directory = os.path.dirname(conversation_summary_file)
            os.makedirs(directory, exist_ok=True)
            previous_conversation_summaries = ''
       
        if len(new_summary) > 0:
            conversation_summaries = previous_conversation_summaries + new_summary
            with open(conversation_summary_file, 'w', encoding='utf-8') as f:
                f.write(conversation_summaries)
        else:
            conversation_summaries = previous_conversation_summaries
            

        summary_limit = round(self.__client.token_limit*self.__summary_limit_pct,0)

        count_tokens_summaries = self.__client.get_count_tokens(conversation_summaries)
        # if summaries token limit is reached, summarize the summaries
        if count_tokens_summaries > summary_limit:
            logging.info(f'Token limit of conversation summaries reached ({count_tokens_summaries} / {summary_limit} tokens). Creating new summary file...')
            while True:
                try:
                    prompt = self.__resummarize_prompt.format(
                        name=npc.name,
                        language=self.__language_name,
                        game=self.__game
                    )
                    long_conversation_summary = self.summarize_conversation(conversation_summaries, prompt)
                    break
                except:
                    logging.error('Failed to summarize conversation. Retrying...')
                    time.sleep(5)
                    continue

            # Split the file path and increment the number by 1
            base_directory, filename = os.path.split(conversation_summary_file)
            file_prefix, old_number = filename.rsplit('_', 1)
            old_number = os.path.splitext(old_number)[0]
            new_number = int(old_number) + 1
            new_conversation_summary_file = os.path.join(base_directory, f"{file_prefix}_{new_number}.txt")

            with open(new_conversation_summary_file, 'w', encoding='utf-8') as f:
                f.write(long_conversation_summary)
            
    @utils.time_it
    def summarize_conversation(self, text_to_summarize: str, prompt: str) -> str:
        summary = ''
<<<<<<< HEAD
        if len(text_to_summarize) > 5:
            messages = message_thread(self.__config, prompt)
            messages.add_message(user_message(self.__config, text_to_summarize))
=======
        if len(text_to_summarize) > 0:
            messages = message_thread(prompt)
            messages.add_message(user_message(text_to_summarize))
>>>>>>> 2f5b22d1
            summary = self.__client.request_call(messages)
            if not summary:
                logging.info(f"Summarizing conversation failed.")
                return ""

            npc_name = "Someone"
            summary = summary.replace('The assistant', npc_name)
            summary = summary.replace('the assistant', npc_name)
            summary = summary.replace('an assistant', npc_name)
            summary = summary.replace('an AI assistant', npc_name)
            summary = summary.replace('The user', 'The player')
            summary = summary.replace('the user', 'the player')
            summary += '\n\n'

            logging.log(self.loglevel, f'Conversation summary: {summary.strip()}')
            logging.info(f"Conversation summary saved")
        else:
            logging.info(f"Conversation summary not saved. Not enough dialogue spoken.")

        return summary<|MERGE_RESOLUTION|>--- conflicted
+++ resolved
@@ -3,10 +3,7 @@
 import os
 import time
 from typing import Dict, List
-<<<<<<< HEAD
 from src.config.config_loader import ConfigLoader
-=======
->>>>>>> 2f5b22d1
 from src.games.gameable import gameable
 from src.llm.summary_client import SummaryLLMCLient
 from src.llm.message_thread import message_thread
@@ -26,11 +23,7 @@
     """ Stores a conversation as a summary in a text file.
         Loads the latest summary from disk for a prompt text.
     """
-<<<<<<< HEAD
     def __init__(self, game: gameable, config: ConfigLoader, client: SummaryLLMCLient, language_name: str, summary_limit_pct: float = 0.3) -> None:
-=======
-    def __init__(self, game: gameable, memory_prompt: str, resummarize_prompt: str, client: SummaryLLMCLient, language_name: str, summary_limit_pct: float = 0.3) -> None:
->>>>>>> 2f5b22d1
         super().__init__()
         self.loglevel = 28
         self.__config = config
@@ -162,7 +155,6 @@
     @utils.time_it
     def save_conversation_state(self, messages: message_thread, npcs_in_conversation: Characters, world_id: str, is_reload=False):
         summary = ''
-<<<<<<< HEAD
         # If we truncated the conversation due to running out of context, join and leave messages may be missing
         self.may_add_missing_join_leave_messages(messages)
         
@@ -179,21 +171,6 @@
                 
 
     def get_character_lookup_dict(self, all_messages: message_thread) -> Dict[str, Character]:
-=======
-        self.may_add_missing_join_leave_messages(messages)
-        
-        characters = self.get_character_lookup_dict(messages)
-        npc_message_threads = self.get_threads_for_summarization(messages)
-        npcs_with_shared_threads = self.group_shared_threads(npc_message_threads)
-        for thread, npc_names in npcs_with_shared_threads.items():
-            summary = self.__create_new_conversation_summary(thread, npc_names[0])
-            for npc_names in npc_names:
-                self.__append_new_conversation_summary(summary, characters[npc_names], world_id)
-
-
-        
-    def get_character_lookup_dict(self, all_messages: message_thread) -> dict[str, Character]:
->>>>>>> 2f5b22d1
         """Returns a dictionary of character names to Character objects."""
         characters = {}
         for message in all_messages.get_messages_of_type((join_message)):
@@ -201,72 +178,6 @@
                 continue
             characters[message.character.name] = message.character
         return characters
-<<<<<<< HEAD
-=======
- 
-    @utils.time_it
-    def get_threads_for_summarization(self, all_messages: message_thread) -> dict[str, message_thread]:
-        """Returns dict[npc name, messagesForThatNpc]"""
-        npcs_in_conversation: dict[str, bool] = {}
-        def set_in_conversation(npc: Character, in_conversation: bool):
-            npcs_in_conversation[npc.name] = in_conversation
-        
-        npc_messageThreads: dict[str, message_thread] = {}
-
-        for message in all_messages.get_persistent_messages():
-            # Mark npc as present when they join
-            if isinstance(message, join_message) and not message.character.is_player_character:
-                set_in_conversation(message.character, True)
-
-            # Add the message for each npc that was in the conversation to hear this message
-            for npc_name, in_conversation in npcs_in_conversation.items():
-                if in_conversation:
-                    if npc_name not in npc_messageThreads:
-                        npc_messageThreads[npc_name] = message_thread(None)
-                    thread: message_thread = npc_messageThreads[npc_name]
-                    
-                    # Mark passage of time, in case a character left and rejoined the conversation
-                    if thread.__len__() > 0:
-                        npcs_previous_message = thread.get_last_message()
-                        if isinstance(npcs_previous_message, leave_message) and npcs_previous_message.character.name == npc_name:
-                            thread.add_message(assistant_message("* some time later *"))
-                    
-                    thread.add_message(message)
-            
-            # Mark npc as absent when they leave 
-            if isinstance(message, leave_message) and not message.character.is_player_character:
-                set_in_conversation(message.character, False)
-
-        return npc_messageThreads
-
-    def group_shared_threads(self, npc_threads: Dict[str, message_thread]) -> Dict[message_thread, List[str]]:
-        """
-        Groups NPC message threads if they have exactly the same messages.
-
-        Two threads are considered identical if the sequence of messages (by text) returned by 
-        thread.get_talk_only() (when converted to a tuple of strings) is exactly equal.
-
-        Returns:
-        A dictionary mapping a representative message_thread to a list of NPC names that share that thread.
-        """
-        # Group NPCs by the exact tuple of message texts from their thread.
-        thread_groups = defaultdict(list)
-        for npc_name, thread in npc_threads.items():
-            messages_tuple = tuple(message.text for message in thread.get_talk_only())
-            thread_groups[messages_tuple].append(npc_name)
-
-        # Build the result: for each group, select a representative thread.
-        result: Dict[message_thread, List[str]] = {}
-        for messages, npc_list in thread_groups.items():
-            representative_npc_name = npc_list[0]
-            representative_thread = npc_threads[representative_npc_name]
-            result[representative_thread] = npc_list
-
-        return result
-
-
-                        
->>>>>>> 2f5b22d1
 
     @utils.time_it
     def get_threads_for_summarization(self, all_messages: message_thread, characters:Dict[str, Character]) -> Dict[str, CharacterSummaryParameters]:
@@ -419,13 +330,8 @@
                 )
         while True:
             try:
-<<<<<<< HEAD
                 if len(npcInfo.messages) >= 5:
                     return self.summarize_conversation(npcInfo.messages.transform_to_dict_representation(npcInfo.messages.get_talk_only()), prompt)
-=======
-                if len(messages) >= 1:
-                    return self.summarize_conversation(messages.transform_to_dict_representation(messages.get_talk_only()), prompt, npc_name)
->>>>>>> 2f5b22d1
                 else:
                     logging.info(f"Conversation summary not saved. Not enough dialogue spoken.")
                 break
@@ -489,15 +395,9 @@
     @utils.time_it
     def summarize_conversation(self, text_to_summarize: str, prompt: str) -> str:
         summary = ''
-<<<<<<< HEAD
         if len(text_to_summarize) > 5:
             messages = message_thread(self.__config, prompt)
             messages.add_message(user_message(self.__config, text_to_summarize))
-=======
-        if len(text_to_summarize) > 0:
-            messages = message_thread(prompt)
-            messages.add_message(user_message(text_to_summarize))
->>>>>>> 2f5b22d1
             summary = self.__client.request_call(messages)
             if not summary:
                 logging.info(f"Summarizing conversation failed.")
