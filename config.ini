--- conflicted
+++ resolved
@@ -36,13 +36,10 @@
 ;   eg C:\Games\Steam\steamapps\common\Skyrim Special Edition\Data
 ;   If this path is incorrect, NPCs will say the same voiceline on repeat
 ;   default = C:\Modding\MO2\mods\Mantella
-<<<<<<< HEAD
 skyrim_mod_folder = C:\Modding\MO2\Skyrim\mods\Mantella Spell
 skyrimVR_mod_folder = C:\Modding\MO2\SkyrimVR\mods\Mantella Spell
 fallout4_mod_folder = C:\Modding\MO2\Fallout4\mods\MantellaMod
 fallout4VR_mod_folder = C:\Modding\MO2\Fallout4VR\mods\MantellaMod
-=======
-mod_folder = C:\Modding\MO2\mods\Mantella
 
 ; facefx_folder
 ;   The FaceFXWrapper program converts WAV files to LIP files required by Bethesda games to somewhat accurately lip sync
@@ -50,7 +47,6 @@
 ;   default =
 facefx_folder =
 
->>>>>>> c0be9234
 
 [Language]
 ; language
@@ -312,17 +308,15 @@
 ;   Recommended: 0
 use_sr = 0
 
-<<<<<<< HEAD
 ;Fallout4 & Fallout4 VR ONLY!
 ;Use this to adjust the volume of NPC responses
 ; Put a whole number between 1 & 100
 FO4_NPC_response_volume = 100
-=======
+
 ; tts_print
 ;   The print output from autostarted TTS service
 ;   Options: 0, 1
 tts_print = 0
->>>>>>> c0be9234
 
 [HUD]
 ; subtitles
@@ -421,7 +415,6 @@
     The conversation takes place in {language}.\n\n
     {conversation_summary}
 
-<<<<<<< HEAD
 skyrim_multi_npc_prompt = The following is a conversation in {location} in Skyrim between {names_w_player}. Here are their backgrounds: {bios} 
     And here are their conversation histories: {conversation_summaries} 
     The time is {time} {time_group}. If you directly refer to the time, please state it as, for example, '10 in the evening' rather than '22:00'. 
@@ -440,27 +433,6 @@
     {conversation_summary}
 
 fallout4_multi_npc_prompt = The following is a conversation in {location} in the post-apocalyptic Commonwealth of Fallout between {names_w_player}. Here are their backgrounds: {bios} 
-=======
-; multi_npc_prompt
-;   The prompt used for group / radiant conversations
-; 	If you would like to edit this, please ensure that the below dynamic variables are contained in curly brackets {}:
-;       name = the name of one NPC (used to give an example of the response format required)
-; 		names = a list of comma separated namesof the NPCs in the conversation
-; 		names_w_player = same as above, but includes "the Player" in the list of names if this is a group conversation
-; 		bios = the background descriptions of each of the NPCs
-; 		location = the current location
-; 		time = the time of day as a number (eg 1, 22)
-; 		time_group = the time of day in words (eg "in the morning", "at night")
-; 		language = the selected language
-; 		conversation_summaries = reads the latest conversation summaries for each NPC stored in data/conversations/NPC_Name/NPC_Name_summary_X.txt
-multi_npc_prompt = The following is a conversation in {location} in Skyrim between {names_w_player}. Here are their backgrounds: {bios} 
->>>>>>> c0be9234
-    And here are their conversation histories: {conversation_summaries} 
-    The time is {time} {time_group}. If you directly refer to the time, please state it as, for example, '10 in the evening' rather than '22:00'. 
-    You are tasked with providing the responses for the NPCs. Please begin your response with an indication of who you are speaking as, for example: '{name}: Good evening.'. 
-    Please use your own discretion to decide who should speak in a given situation (sometimes responding with all NPCs is suitable). 
-    Remember, you can only respond as {names}. Ensure to use their full name when responding.
-    The conversation takes place in {language}.
 
 ; radiant_start_prompt
 ;   Once a radiant conversation has started and multi_npc_prompt has been passed to the LLM, the below text is passed in replace of the player response
