--- conflicted
+++ resolved
@@ -237,7 +237,6 @@
 ;   Set to 0 if you want to use xVASynth
 use_external_xtts = 0
 
-<<<<<<< HEAD
 ;xTTS server option
 
 ;official base xTTS-V2 models to use : official_model_list = `v2.0.0` or `v2.0.1` or `v2.0.2` or `v2.0.3` or `main`
@@ -257,39 +256,6 @@
 ;Set to 1 to use it or 0 to disable it (default is 1)
 xtts_lowvram = 1
 
-;Minimum number of words per sentence sent to the TTS
-;If you encounter audio artifacts at the end of sentences, try increasing this number.
-;Be aware, the higher the number, the longer the TTS audio processing time might take
-number_words_tts = 10
-
-; xtts_synthesize_url
-;   External TTS service (other options don't matter)
-;   URL that returns the full audio file (POST)
-;   Default = http://127.0.0.1:8020/tts_to_audio/
-xtts_synthesize_url = http://127.0.0.1:8020/tts_to_audio/
-
-; xtts_switch_model
-;   External TTS service (other options don't matter)
-;   URL that will be needed to switch fine tuned model(POST)
-;   Default = http://127.0.0.1:8020/switch_model
-xtts_switch_model = http://127.0.0.1:8020/switch_model
-
-; xtts_set_tts_settings
-;   External TTS service (other options don't matter)
-;   URL that will be needed to set tts settings, it will use the xTTS_tts_data bellow(POST)
-;   Default = http://127.0.0.1:8020/set_tts_settings/
-xtts_set_tts_settings = http://127.0.0.1:8020/set_tts_settings/
-
-; xtts_get_models_list
-;   External TTS service (other options don't matter)
-;   URL that will be needed to get_models_list that are stored on the server side.
-;   Default = http://127.0.0.1:8020/get_models_list/
-xtts_get_models_list = http://127.0.0.1:8020/get_models_list/
-
-
-;default data for the tts settings of xTTS api server
-xTTS_tts_data = {
-=======
 ; number_words_tts
 ;   Minimum number of words per sentence sent to the TTS
 ;   If you encounter audio artifacts at the end of sentences, try increasing this number.
@@ -301,11 +267,10 @@
 ;   Examples:
 ;       http://127.0.0.1:8020 when running XTTS locally
 ;       https://{POD_ID}-8020.proxy.runpod.net when running XTTS in a RunPod GPU pod (https://docs.runpod.io/pods/configuration/expose-ports)
-xtts_url = https://30ldax86ba00nt-8020.proxy.runpod.net
+xtts_url = http://127.0.0.1:8020
 
 ;default data for the tts settings of XTTS api server
 xtts_data = {
->>>>>>> 54ab9dc8
     "temperature": 0.75,
     "length_penalty": 1.0,
     "repetition_penalty": 5.0,
