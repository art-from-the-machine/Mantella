--- conflicted
+++ resolved
@@ -337,17 +337,7 @@
     Remember, you can only respond as {names}. Ensure to use their full name when responding.
     The conversation takes place in {language}.
 
-<<<<<<< HEAD
-radiant_dialogue_prompt = The following is a conversation in {location} in Skyrim between {names_w_player}. Here are their backgrounds: {bios} 
-    And here are their conversation histories: {conversation_summaries} 
-    The time is {time} {time_group}. If you directly refer to the time, please state it as, for example, '10 in the evening' rather than '22:00'. 
-    You are tasked with providing the responses for the NPCs. Please begin your response with an indication of who you are speaking as, for example: '{name}: Good evening.'. 
-    Please use your own discretion to decide who should speak in a given situation (sometimes responding with all NPCs is suitable). 
-    Remember, you can only respond as {names}. Ensure to use their full name when responding.
-    The conversation takes place in {language}.
-=======
 radiant_start_prompt = Please begin / continue a conversation topic (greetings are not needed). Ensure to change the topic if the current one is losing steam. 
     The conversation should steer towards topics which reveal information about the characters and who they are, or instead drive forward previous conversations in their memory.
 
-radiant_end_prompt = Please wrap up the current topic between the NPCs in a natural way. Nobody is leaving, so there is no need for formal goodbyes.
->>>>>>> 9e5eb4f1
+radiant_end_prompt = Please wrap up the current topic between the NPCs in a natural way. Nobody is leaving, so there is no need for formal goodbyes.