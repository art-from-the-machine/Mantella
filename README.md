--- conflicted
+++ resolved
@@ -34,15 +34,11 @@
 - Support for local (eg Llama 2), OpenAI (eg GPT-4), and OpenRouter (eg Claude v2) language models
 - NPCs remember past conversations with you
 - NPCs are aware of in-game events
-<<<<<<< HEAD
-- Fully playable in VR / SE / AE (including .1130)
-=======
 - NPCs can perform actions based on Mantella conversations (follow, attack, forgive)
 - NPCs can start Mantella conversations with each other
 - As many NPCs can be added to a conversation as you like
 - Compatibility with 20+ languages
 - Fully playable in VR / SE / AE (up to .1170)
->>>>>>> eb83a1e8
 
 # Installation
 ## Video Tutorial
@@ -131,10 +127,7 @@
   or [Address Library for SKSE Plugins](https://www.nexusmods.com/skyrimspecialedition/mods/32444)
 - [PapyrusUtil SE]( https://www.nexusmods.com/skyrimspecialedition/mods/13048) (the VR version can be found under "Miscellaneous Files")
 - [UIExtensions](https://www.nexusmods.com/skyrimspecialedition/mods/17561) (if using text input instead of mic)
-<<<<<<< HEAD
-=======
 - [SkyUI](https://www.nexusmods.com/skyrimspecialedition/mods/12604) (to access Mantella's MCM)
->>>>>>> eb83a1e8
 
 
 ## Optional Skyrim Mods
