--- conflicted
+++ resolved
@@ -75,11 +75,7 @@
 	#### 🌊 Torrent (Slowest, Easiest)  
    	Voice models can be downloaded via a single torrent. Torrents can be downloaded via Bittorent clients such as [qBittorent](https://www.qbittorrent.org/download). Note that download speeds vary depending on the time of day. Paste the below magnet link in your browser to receive a popup to open it via your Bittorent client, and set the download location to `your_xVASynth_folder/resources/app/models/` without creating an extra subfolder:
 
-<<<<<<< HEAD
-	`magnet:?xt=urn:btih:c9cd4a5f766bee3bdb758ff37578440a9ce2dee2&dn=Fallout_4_XVASynth_Voices&tr=udp%3A%2F%2Ftracker.opentrackr.org%3A1337&tr=wss%3A%2F%2Ftracker.openwebtorrent.com&tr=udp%3A%2F%2Fexplodie.org%3A6969&tr=wss%3A%2F%2Ftracker.btorrent.xyz`
-=======
    	`magnet:?xt=urn:btih:c9cd4a5f766bee3bdb758ff37578440a9ce2dee2&dn=Fallout_4_XVASynth_Voices&tr=udp%3A%2F%2Ftracker.opentrackr.org%3A1337&tr=wss%3A%2F%2Ftracker.openwebtorrent.com&tr=udp%3A%2F%2Fexplodie.org%3A6969&tr=wss%3A%2F%2Ftracker.btorrent.xyz`  
->>>>>>> cdf3ff49
 
 	#### 🛠️ Manual  
    	If you do not have Nexus Premium, you can also download the voice models directly from Nexus [here](https://www.nexusmods.com/fallout4/mods/49340?tab=files) (under "Optional", not "Old"). Once you have manually downloaded each voice model into a folder, unzip the models manually into the correct xVASynth folder (`xVASynth\resources\app\models\fallout4`). Once the extraction is complete, you can delete the zipped voice model files.  
