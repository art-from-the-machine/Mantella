--- conflicted
+++ resolved
@@ -82,21 +82,6 @@
         context = character.set_context(config.prompt, location, in_game_time, characters.active_characters, token_limit, radiant_dialogue)
 
         tokens_available = token_limit - chat_response.num_tokens_from_messages(context, model=config.llm)
-<<<<<<< HEAD
-
-        # initiate conversation with character
-        try:
-            # load in TTS voice model
-            messages = asyncio.run(get_response(f"{language_info['hello']} {character.name}.", context, synthesizer, characters))
-            asyncio.run(synthesizer.change_voice(character_info['voice_model']))
-        except tts.VoiceModelNotFound:
-            game_state_manager.write_game_info('_mantella_end_conversation', 'True')
-            logging.info('Restarting...')
-            # if debugging and character name not found, exit here to avoid endless loop
-            if (config.debug_mode == '1') & (config.debug_character_name != 'None'):
-                sys.exit(0)
-            continue
-=======
         
         messages = context.copy()
         if radiant_dialogue == "false":
@@ -110,7 +95,6 @@
                 if (config.debug_mode == '1') & (config.debug_character_name != 'None'):
                     sys.exit(0)
                 continue
->>>>>>> 8ae377f2
 
         # debugging variable
         say_goodbye = False
