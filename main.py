from src.http.http_server import http_server
<<<<<<< HEAD
=======
from src.output_manager import ChatManager
>>>>>>> feafc691
import traceback
from src.http.routes.routeable import routeable
from src.http.routes.mantella_route import mantella_route
from src.http.routes.stt_route import stt_route
import logging
<<<<<<< HEAD
import src.setup as setup
from src.ui.start_ui import StartUI

def main():
    try:
        config, language_info = setup.initialise(
            config_file='config.ini',
            logging_file='logging.log', 
            language_file='data/language_support.csv')

        mantella_version = '0.11'
        logging.log(24, f'\nMantella v{mantella_version}')
        should_debug_http = config.show_http_debug_messages

        mantella_http_server = http_server()

        #start the http server
        conversation = mantella_route(config, 'GPT_SECRET_KEY.txt', language_info, should_debug_http)
        stt = stt_route(config, 'GPT_SECRET_KEY.txt', should_debug_http)
        ui = StartUI(config)
        routes: list[routeable] = [conversation, stt, ui]
            
        #add the UI
        mantella_http_server.start(int(config.port), routes, config.show_http_debug_messages)

    except Exception as e:
        logging.error("".join(traceback.format_exception(e)))
        input("Press Enter to exit.")

if __name__ == '__main__':
    main()
=======
import src.game_manager as game_manager
import src.setup as setup
from src.tts import Synthesizer

try:
    game, config, language_info, llm_client = setup.initialise(
        config_file='config.ini',
        logging_file='logging.log', 
        secret_key_file='GPT_SECRET_KEY.txt', 
        language_file='data/language_support.csv',
    )

    mantella_version = '0.11.4'
    logging.log(24, f'\nMantella v{mantella_version}')
    should_debug_http = config.show_http_debug_messages

    mantella_http_server = http_server()
    chat_manager = ChatManager(game, config, Synthesizer(config, game), llm_client)
    game_state_manager = game_manager.GameStateManager(game, chat_manager, config, language_info, llm_client)

    #start the http server
    routes: list[routeable] = [mantella_route(game_state_manager, should_debug_http), 
                               stt_route(config, llm_client.api_key, should_debug_http)]
    
    mantella_http_server.start(int(config.port), routes, config.show_http_debug_messages)

except Exception as e:
    logging.error("".join(traceback.format_exception(e)))
    input("Press Enter to exit.")
>>>>>>> feafc691
<|MERGE_RESOLUTION|>--- conflicted
+++ resolved
@@ -1,14 +1,9 @@
 from src.http.http_server import http_server
-<<<<<<< HEAD
-=======
-from src.output_manager import ChatManager
->>>>>>> feafc691
 import traceback
 from src.http.routes.routeable import routeable
 from src.http.routes.mantella_route import mantella_route
 from src.http.routes.stt_route import stt_route
 import logging
-<<<<<<< HEAD
 import src.setup as setup
 from src.ui.start_ui import StartUI
 
@@ -19,7 +14,7 @@
             logging_file='logging.log', 
             language_file='data/language_support.csv')
 
-        mantella_version = '0.11'
+        mantella_version = '0.11.4'
         logging.log(24, f'\nMantella v{mantella_version}')
         should_debug_http = config.show_http_debug_messages
 
@@ -39,35 +34,4 @@
         input("Press Enter to exit.")
 
 if __name__ == '__main__':
-    main()
-=======
-import src.game_manager as game_manager
-import src.setup as setup
-from src.tts import Synthesizer
-
-try:
-    game, config, language_info, llm_client = setup.initialise(
-        config_file='config.ini',
-        logging_file='logging.log', 
-        secret_key_file='GPT_SECRET_KEY.txt', 
-        language_file='data/language_support.csv',
-    )
-
-    mantella_version = '0.11.4'
-    logging.log(24, f'\nMantella v{mantella_version}')
-    should_debug_http = config.show_http_debug_messages
-
-    mantella_http_server = http_server()
-    chat_manager = ChatManager(game, config, Synthesizer(config, game), llm_client)
-    game_state_manager = game_manager.GameStateManager(game, chat_manager, config, language_info, llm_client)
-
-    #start the http server
-    routes: list[routeable] = [mantella_route(game_state_manager, should_debug_http), 
-                               stt_route(config, llm_client.api_key, should_debug_http)]
-    
-    mantella_http_server.start(int(config.port), routes, config.show_http_debug_messages)
-
-except Exception as e:
-    logging.error("".join(traceback.format_exception(e)))
-    input("Press Enter to exit.")
->>>>>>> feafc691
+    main()