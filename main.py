from src.http.http_server import http_server
import traceback
from src.http.routes.routeable import routeable
from src.http.routes.mantella_route import mantella_route
from src.http.routes.stt_route import stt_route
from src.http.routes.config_route import config_route
import logging
import src.setup as setup
from src.ui.start_ui import StartUI

def main():
    try:
        config, language_info = setup.initialise(
            config_file='config.ini',
            logging_file='logging.log', 
            language_file='data/language_support.csv')

        mantella_version = '0.13 Preview 2'
        logging.log(24, f'\nMantella v{mantella_version}')

        mantella_http_server = http_server()

        should_debug_http = config.show_http_debug_messages
        conversation = mantella_route(config, 'STT_SECRET_KEY.txt', 'IMAGE_SECRET_KEY.txt', 'GPT_SECRET_KEY.txt', language_info, should_debug_http)
        stt = stt_route(config, 'STT_SECRET_KEY.txt', 'GPT_SECRET_KEY.txt', should_debug_http)
        config_reload = config_route(config, should_debug_http)
        ui = StartUI(config)
<<<<<<< HEAD
        routes: list[routeable] = [conversation, stt, ui]
        
        mantella_http_server.start(int(config.port), routes, should_debug_http)
=======
        routes: list[routeable] = [conversation, stt, config_reload, ui]
            
        #add the UI
        mantella_http_server.start(int(config.port), routes, config.show_http_debug_messages)
>>>>>>> a659ece8

    except Exception as e:
        logging.error("".join(traceback.format_exception(e)))
        input("Press Enter to exit.")

if __name__ == '__main__':
    main()<|MERGE_RESOLUTION|>--- conflicted
+++ resolved
@@ -25,16 +25,10 @@
         stt = stt_route(config, 'STT_SECRET_KEY.txt', 'GPT_SECRET_KEY.txt', should_debug_http)
         config_reload = config_route(config, should_debug_http)
         ui = StartUI(config)
-<<<<<<< HEAD
-        routes: list[routeable] = [conversation, stt, ui]
-        
-        mantella_http_server.start(int(config.port), routes, should_debug_http)
-=======
         routes: list[routeable] = [conversation, stt, config_reload, ui]
             
         #add the UI
         mantella_http_server.start(int(config.port), routes, config.show_http_debug_messages)
->>>>>>> a659ece8
 
     except Exception as e:
         logging.error("".join(traceback.format_exception(e)))
