--- conflicted
+++ resolved
@@ -97,12 +97,8 @@
             # initiate conversation with character
             messages.add_message(user_message(f"{language_info['hello']} {character.name}.", player_name, True))
             try:
-<<<<<<< HEAD
                 logging.log(21, f"{language_info['hello']} {character.name}.")
-                messages = asyncio.run(get_response(f"{language_info['hello']} {character.name}.", context, synthesizer, characters, radiant_dialogue))
-=======
                 messages = asyncio.run(get_response(client, messages, synthesizer, characters, radiant_dialogue))
->>>>>>> fae3562d
             except tts.VoiceModelNotFound:
                 game_state_manager.write_game_info('_mantella_end_conversation', 'True')
                 logging.info('Restarting...')
@@ -174,20 +170,11 @@
 
                     transcript_cleaned = utils.clean_text(transcribed_text)
 
-<<<<<<< HEAD
-                    # if multi NPC conversation, add "Player:" to beginning of output to clarify to the LLM who is speaking
-                    if (characters.active_character_count() > 1) and (radiant_dialogue != "true"):
-                        transcribed_text = 'Player: ' + transcribed_text
-                    # add in-game events to player's response
-                    transcribed_text = game_state_manager.update_game_events(transcribed_text)
-                    logging.log(21, f"Text passed to NPC: {transcribed_text}")
-=======
                     new_user_message = user_message(transcribed_text, player_name, radiant_dialogue == "true" and transcriber.call_count != 2)#ToDo: This check is awkward. Currently for a radiant conversation the first and last user message is removed while the one in the middle is kept. This retains function parity for the moment
                     new_user_message.is_multi_npc_message = characters.active_character_count() > 1 and not radiant_dialogue == "true"
                     new_user_message = game_state_manager.update_game_events(new_user_message) # add in-game events to player's response
                     messages.add_message(new_user_message)
-                    logging.info(f"Text passed to NPC: {transcribed_text}")
->>>>>>> fae3562d
+                    logging.log(21, f"Text passed to NPC: {transcribed_text}")
 
                 # check if conversation has ended again after player input
                 with open(f'{config.game_path}/_mantella_end_conversation.txt', 'r', encoding='utf-8') as f:
