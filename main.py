--- conflicted
+++ resolved
@@ -13,22 +13,8 @@
 from src.remember.remembering import remembering
 from src.remember.summaries import summaries
 
-<<<<<<< HEAD
-async def get_response(input_text, messages, synthesizer, characters, radiant_dialogue):
-    sentence_queue = asyncio.Queue()
-    event = asyncio.Event()
-    event.set()
-    results = await asyncio.gather(
-        chat_manager.process_response(sentence_queue, input_text, messages, synthesizer, characters, radiant_dialogue, event), 
-        chat_manager.send_response(sentence_queue, event)
-    )
-    messages, _ = results
-
-    return messages
-=======
 # Added initial setup to make sure no variable is potentially unbound
 game_state_manager = None
->>>>>>> b0d2985f
 
 try:
     config, character_df, language_info, client = setup.initialise(
