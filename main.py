from src.http.http_server import http_server
import traceback
from src.http.routes.routeable import routeable
from src.http.routes.mantella_route import mantella_route
from src.http.routes.stt_route import stt_route
import logging
import src.setup as setup
from src.ui.start_ui import StartUI

def main():
    try:
        config, language_info = setup.initialise(
            config_file='config.ini',
            logging_file='logging.log', 
            language_file='data/language_support.csv')

        mantella_version = '0.12'
        logging.log(24, f'\nMantella v{mantella_version}')
        should_debug_http = config.show_http_debug_messages

        mantella_http_server = http_server()

        #start the http server
<<<<<<< HEAD

        conversation = mantella_route(config, 'GPT_SECRET_KEY.txt','FUNCTION_GPT_SECRET_KEY.txt',language_info, should_debug_http)
        stt = stt_route(config, 'GPT_SECRET_KEY.txt', should_debug_http)
=======
        conversation = mantella_route(config, 'STT_SECRET_KEY.txt', 'GPT_SECRET_KEY.txt', language_info, should_debug_http)
        stt = stt_route(config, 'STT_SECRET_KEY.txt', 'GPT_SECRET_KEY.txt', should_debug_http)
>>>>>>> df7bc818
        ui = StartUI(config)
        routes: list[routeable] = [conversation, stt, ui]
            
        #add the UI
        mantella_http_server.start(int(config.port), routes, config.show_http_debug_messages)

    except Exception as e:
        logging.error("".join(traceback.format_exception(e)))
        input("Press Enter to exit.")

if __name__ == '__main__':
    main()<|MERGE_RESOLUTION|>--- conflicted
+++ resolved
@@ -21,14 +21,9 @@
         mantella_http_server = http_server()
 
         #start the http server
-<<<<<<< HEAD
 
-        conversation = mantella_route(config, 'GPT_SECRET_KEY.txt','FUNCTION_GPT_SECRET_KEY.txt',language_info, should_debug_http)
+        conversation = mantella_route(config, 'STT_SECRET_KEY.txt','GPT_SECRET_KEY.txt','FUNCTION_GPT_SECRET_KEY.txt',language_info, should_debug_http)
         stt = stt_route(config, 'GPT_SECRET_KEY.txt', should_debug_http)
-=======
-        conversation = mantella_route(config, 'STT_SECRET_KEY.txt', 'GPT_SECRET_KEY.txt', language_info, should_debug_http)
-        stt = stt_route(config, 'STT_SECRET_KEY.txt', 'GPT_SECRET_KEY.txt', should_debug_http)
->>>>>>> df7bc818
         ui = StartUI(config)
         routes: list[routeable] = [conversation, stt, ui]
             
