--- conflicted
+++ resolved
@@ -18,15 +18,9 @@
     event = asyncio.Event()
     event.set()
     results = await asyncio.gather(
-<<<<<<< HEAD
-            chat_manager.process_response(sentence_queue, input_text, messages, synthesizer, characters, radiant_dialogue, event), 
-            chat_manager.send_response(sentence_queue, event)
-        )
-=======
         chat_manager.process_response(sentence_queue, input_text, messages, synthesizer, characters, radiant_dialogue, event), 
         chat_manager.send_response(sentence_queue, event)
     )
->>>>>>> eb83a1e8
     messages, _ = results
 
     return messages
@@ -75,14 +69,10 @@
             continue
 
         character = character_manager.Character(character_info, language_info['language'], is_generic_npc, config.memory_prompt, config.resummarize_prompt)
-<<<<<<< HEAD
         if config.use_external_xtts == 1:
             synthesizer.change_voice_xtts(character.voice_model)
         else:
             synthesizer.change_voice(character.voice_model)
-=======
-        synthesizer.change_voice(character.voice_model)
->>>>>>> eb83a1e8
         chat_manager.active_character = character
         chat_manager.character_num = 0
         characters.active_characters[character.name] = character
@@ -165,19 +155,11 @@
                             messages_wo_system_prompt[last_assistant_idx]['content'] += f"\n{active_character}: {language_info['hello']}."
                 
                 new_context = character.set_context(config.multi_npc_prompt, location, in_game_time, characters.active_characters, token_limit, radiant_dialogue)
-<<<<<<< HEAD
 
                 # if not radiant dialogue format
                 if radiant_dialogue == "false":
                     new_context.extend(messages_wo_system_prompt)
 
-=======
-
-                # if not radiant dialogue format
-                if radiant_dialogue == "false":
-                    new_context.extend(messages_wo_system_prompt)
-
->>>>>>> eb83a1e8
                 messages = new_context.copy()
                 game_state_manager.write_game_info('_mantella_character_selection', 'True')
             
