import src.tts as tts
import src.stt as stt
import logging
import src.utils as utils
import sys
import os
import asyncio
import src.output_manager as output_manager
import src.game_manager as game_manager
import src.character_manager as character_manager
import src.characters_manager as characters_manager
import src.setup as setup
from src.llm.openai_client import openai_client
from src.llm.message_thread import message_thread
from src.llm.messages import user_message

async def get_response(client: openai_client, messages: message_thread, synthesizer, characters, radiant_dialogue) -> message_thread:
    sentence_queue = asyncio.Queue()
    event = asyncio.Event()
    event.set()

    results = await asyncio.gather(
        chat_manager.process_response(client, sentence_queue, messages, synthesizer, characters, radiant_dialogue, event), 
        chat_manager.send_response(sentence_queue, event)
    )
    messages, _ = results

    return messages

try:
    config, character_df, language_info, encoding, client = setup.initialise(
        config_file='config.ini',
        logging_file='logging.log', 
        secret_key_file='GPT_SECRET_KEY.txt', 
        character_df_file='data/skyrim_characters.csv', 
        language_file='data/language_support.csv'
    )
    token_limit = client.token_limit
    mantella_version = '0.10'
    logging.info(f'\nMantella v{mantella_version}')

    # Check if the mic setting has been configured in MCM
    # If it has, use this instead of the config.ini setting, otherwise take the config.ini value
    if os.path.exists(f'{config.game_path}/_mantella_microphone_enabled.txt'):
        with open(f'{config.game_path}/_mantella_microphone_enabled.txt', 'r', encoding='utf-8') as f:
            mcm_mic_enabled = f.readline().strip()
        config.mic_enabled = '1' if mcm_mic_enabled == 'TRUE' else '0'

    game_state_manager = game_manager.GameStateManager(config.game_path)
    chat_manager = output_manager.ChatManager(game_state_manager, config, encoding)
    transcriber = stt.Transcriber(game_state_manager, config, client.api_key)
    synthesizer = tts.Synthesizer(config)

    player_name: str = "Player"

    while True:
        # clear _mantella_ files in Skyrim folder
        character_name, character_id, location, in_game_time = game_state_manager.reset_game_info()

        characters = characters_manager.Characters()
        transcriber.call_count = 0 # reset radiant back and forth count

        logging.info('\nConversations not starting when you select an NPC? See here:\nhttps://github.com/art-from-the-machine/Mantella#issues-qa')
        logging.info('\nWaiting for player to select an NPC...')
        try:
            # load character when data is available
            character_info, location, in_game_time, is_generic_npc = game_state_manager.load_game_state(
                config.debug_mode, config.debug_character_name, character_df, character_name, character_id, location, in_game_time
            )
        except game_manager.CharacterDoesNotExist:
            game_state_manager.write_game_info('_mantella_end_conversation', 'True')
            logging.info('Restarting...')
            continue

        character = character_manager.Character(character_info, language_info['language'], is_generic_npc)
        synthesizer.change_voice(character.voice_model)
        chat_manager.active_character = character
        chat_manager.character_num = 0
        characters.active_characters[character.name] = character
        game_state_manager.write_game_info('_mantella_character_selection', 'True')
        # if the NPC is from a mod, create the NPC's voice folder and exit Mantella
        chat_manager.setup_voiceline_save_location(character_info['in_game_voice_model'])

        with open(f'{config.game_path}/_mantella_radiant_dialogue.txt', 'r', encoding='utf-8') as f:
            radiant_dialogue = f.readline().strip().lower()
            conversation_started_radiant = radiant_dialogue
        
        context = character.set_context(config.prompt, location, in_game_time, characters.active_characters, token_limit, radiant_dialogue)
        messages = message_thread(context)
        tokens_available = token_limit - client.calculate_tokens_from_messages(messages)
        
        if radiant_dialogue == "false":
            # initiate conversation with character
            messages.add_message(user_message(f"{language_info['hello']} {character.name}.", player_name, True))
            try:
                messages = asyncio.run(get_response(client, messages, synthesizer, characters, radiant_dialogue))
            except tts.VoiceModelNotFound:
                game_state_manager.write_game_info('_mantella_end_conversation', 'True')
                logging.info('Restarting...')
                # if debugging and character name not found, exit here to avoid endless loop
                if (config.debug_mode == '1') & (config.debug_character_name != 'None'):
                    sys.exit(0)
                continue

        # debugging variable
        say_goodbye = False
        
        # start back and forth conversation loop until conversation ends
        while True:
            with open(f'{config.game_path}/_mantella_end_conversation.txt', 'r', encoding='utf-8') as f:
                conversation_ended = f.readline().strip()

            with open(f'{config.game_path}/_mantella_actor_count.txt', 'r', encoding='utf-8') as f:
                try:
                    num_characters_selected = int(f.readline().strip())
                except:
                    logging.info('Failed to read _mantella_actor_count.txt')

            # check if new character has been added to conversation
            if num_characters_selected > characters.active_character_count():
                try:
                    # load character when data is available
                    character_info, location, in_game_time, is_generic_npc = game_state_manager.load_game_state(
                        config.debug_mode, config.debug_character_name, character_df, character_name, character_id, location, in_game_time
                    )
                except game_manager.CharacterDoesNotExist:
                    game_state_manager.write_game_info('_mantella_end_conversation', 'True')
                    logging.info('Restarting...')
                    continue
                
                character = character_manager.Character(character_info, language_info['language'], is_generic_npc)
                characters.active_characters[character.name] = character
                # if the NPC is from a mod, create the NPC's voice folder and exit Mantella
                chat_manager.setup_voiceline_save_location(character_info['in_game_voice_model'])

                new_context = character.set_context(config.multi_npc_prompt, location, in_game_time, characters.active_characters, token_limit, radiant_dialogue)

                messages.turn_into_multi_npc_conversation(new_context)
                # if not radiant dialogue format
                if radiant_dialogue == "false":
<<<<<<< HEAD
                    # add greeting from newly added NPC to help the LLM understand that this NPC has joined the conversation
                    messages.append_text_to_last_assitant_message(f"\n{character.name}: {language_info['hello']}.")
=======
                    new_context.extend(messages_wo_system_prompt)
>>>>>>> b7ddd70f

                game_state_manager.write_game_info('_mantella_character_selection', 'True')
            
            # if radiant dialogue, do not run the conversation until all NPCs are loaded (ie actor count > 1)
            if (characters.active_character_count() > 1) or (radiant_dialogue == "false"):

                # check if radiant dialogue has switched to multi NPC
                with open(f'{config.game_path}/_mantella_radiant_dialogue.txt', 'r', encoding='utf-8') as f:
                    radiant_dialogue = f.readline().strip().lower()
                
                transcript_cleaned = ''
                transcribed_text = None
                if conversation_ended.lower() != 'true':
                    transcribed_text, say_goodbye = transcriber.get_player_response(say_goodbye, radiant_dialogue)

                    game_state_manager.write_game_info('_mantella_player_input', transcribed_text)

                    transcript_cleaned = utils.clean_text(transcribed_text)

                    new_user_message = user_message(transcribed_text, player_name, radiant_dialogue == "true" and transcriber.call_count != 2)#ToDo: This check is awkward. Currently for a radiant conversation the first and last user message is removed while the one in the middle is kept. This retains function parity for the moment
                    new_user_message.is_multi_npc_message = characters.active_character_count() > 1
                    new_user_message = game_state_manager.update_game_events(new_user_message) # add in-game events to player's response
                    messages.add_message(new_user_message)
                    logging.info(f"Text passed to NPC: {transcribed_text}")

                # check if conversation has ended again after player input
                with open(f'{config.game_path}/_mantella_end_conversation.txt', 'r', encoding='utf-8') as f:
                    conversation_ended = f.readline().strip()

                # check if user is ending conversation
                if (transcriber.activation_name_exists(transcript_cleaned, config.end_conversation_keyword.lower())) or (transcriber.activation_name_exists(transcript_cleaned, 'good bye')) or (conversation_ended.lower() == 'true'):
                    game_state_manager.end_conversation(conversation_ended, config, client, encoding, synthesizer, chat_manager, messages, characters.active_characters, tokens_available, player_name)
                    break

                # Let the player know that they were heard
                #audio_file = synthesizer.synthesize(character.info['voice_model'], character.info['skyrim_voice_folder'], 'Beep boop. Let me think.')
                #chat_manager.save_files_to_voice_folders([audio_file, 'Beep boop. Let me think.'])

                # get character's response
                if transcribed_text:
                    messages = asyncio.run(get_response(client, messages, synthesizer, characters, radiant_dialogue))

                # if the conversation is becoming too long, save the conversation to memory and reload
                current_conversation_limit_pct = 0.45
                if client.num_tokens_from_messages(messages.get_talk_only()) > (round(tokens_available*current_conversation_limit_pct,0)):
                    # conversation_summary_file, context, messages = game_state_manager.reload_conversation(config, client, encoding, synthesizer, chat_manager, messages, characters.active_characters, tokens_available, token_limit, location, in_game_time, radiant_dialogue)
                    #Note (Leidtier): conversation_summary_file has not been used at all and context is now part of the messages and does not need to be separate -> I removed both
                    messages = game_state_manager.reload_conversation(config, client, encoding, synthesizer, chat_manager, messages, characters.active_characters, tokens_available, token_limit, location, in_game_time, radiant_dialogue, player_name)
                    # continue conversation
                    messages.add_message(user_message(f"{character.name}?", player_name, True))
                    messages = asyncio.run(get_response(client, messages, synthesizer, characters, radiant_dialogue))

except Exception as e:
    try:
        game_state_manager.write_game_info('_mantella_status', 'Error with Mantella.exe. Please check MantellaSoftware/logging.log')
    except:
        None

    logging.error(f"Error: {e}")
    input("Press Enter to exit.")<|MERGE_RESOLUTION|>--- conflicted
+++ resolved
@@ -138,12 +138,8 @@
                 messages.turn_into_multi_npc_conversation(new_context)
                 # if not radiant dialogue format
                 if radiant_dialogue == "false":
-<<<<<<< HEAD
                     # add greeting from newly added NPC to help the LLM understand that this NPC has joined the conversation
                     messages.append_text_to_last_assitant_message(f"\n{character.name}: {language_info['hello']}.")
-=======
-                    new_context.extend(messages_wo_system_prompt)
->>>>>>> b7ddd70f
 
                 game_state_manager.write_game_info('_mantella_character_selection', 'True')
             
