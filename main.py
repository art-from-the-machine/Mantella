--- conflicted
+++ resolved
@@ -26,12 +26,8 @@
     )
 
     token_limit = client.token_limit
-<<<<<<< HEAD
     token_limit_percent: float = 0.45
-    mantella_version = '0.10'
-=======
     mantella_version = '0.11'
->>>>>>> 203c636c
     logging.info(f'\nMantella v{mantella_version}')
 
     # Check if the mic setting has been configured in MCM
@@ -60,30 +56,7 @@
         context_for_conversation = context(config, rememberer, language_info, client, token_limit_percent)
 
         with open(f'{config.game_path}/_mantella_radiant_dialogue.txt', 'r', encoding='utf-8') as f:
-<<<<<<< HEAD
             is_radiant_dialogue = f.readline().strip().lower() == 'true'
-=======
-            radiant_dialogue = f.readline().strip().lower()
-            conversation_started_radiant = radiant_dialogue
-        
-        context = character.set_context(config.prompt, location, in_game_time, characters.active_characters, token_limit, radiant_dialogue)
-        messages = message_thread(context)
-        tokens_available = token_limit - client.calculate_tokens_from_messages(messages)
-        
-        if radiant_dialogue == "false":
-            # initiate conversation with character
-            messages.add_message(user_message(f"{language_info['hello']} {character.name}.", player_name, True))
-            try:
-                logging.log(21, f"{language_info['hello']} {character.name}.")
-                messages = asyncio.run(get_response(client, messages, synthesizer, characters, radiant_dialogue))
-            except tts.VoiceModelNotFound:
-                game_state_manager.write_game_info('_mantella_end_conversation', 'True')
-                logging.info('Restarting...')
-                # if debugging and character name not found, exit here to avoid endless loop
-                if (config.debug_mode == '1') & (config.debug_character_name != 'None'):
-                    sys.exit(0)
-                continue
->>>>>>> 203c636c
 
         talk = conversation(context_for_conversation, transcriber, game_state_manager, chat_manager, rememberer, is_radiant_dialogue, token_limit, token_limit_percent)
 
@@ -120,74 +93,9 @@
                 chat_manager.setup_voiceline_save_location(character_info['in_game_voice_model'])
                 talk.add_character(character)
 
-<<<<<<< HEAD
             with open(f'{config.game_path}/_mantella_end_conversation.txt', 'r', encoding='utf-8') as f:
                 if f.readline().strip() == 'true':
                     talk.end()
-=======
-                new_context = character.set_context(config.multi_npc_prompt, location, in_game_time, characters.active_characters, token_limit, radiant_dialogue)
-
-                messages.turn_into_multi_npc_conversation(new_context)
-                # if not radiant dialogue format
-                if radiant_dialogue == "false":
-                    # add greeting from newly added NPC to help the LLM understand that this NPC has joined the conversation
-                    for active_character in characters.active_characters:
-                        if active_character != character.name: 
-                            # existing NPCs greet the new NPC
-                            messages.append_text_to_last_assitant_message(f"\n{active_character}: {language_info['hello']} {character.name}.")
-                        else: 
-                            # new NPC greets the existing NPCs
-                            messages.append_text_to_last_assitant_message(f"\n{active_character}: {language_info['hello']}.")
-
-                game_state_manager.write_game_info('_mantella_character_selection', 'True')
-            
-            # if radiant dialogue, do not run the conversation until all NPCs are loaded (ie actor count > 1)
-            if (characters.active_character_count() > 1) or (radiant_dialogue == "false"):
-
-                # check if radiant dialogue has switched to multi NPC
-                with open(f'{config.game_path}/_mantella_radiant_dialogue.txt', 'r', encoding='utf-8') as f:
-                    radiant_dialogue = f.readline().strip().lower()
-                
-                transcript_cleaned = ''
-                transcribed_text = None
-                if conversation_ended.lower() != 'true':
-                    transcribed_text, say_goodbye = transcriber.get_player_response(say_goodbye, radiant_dialogue)
-
-                    game_state_manager.write_game_info('_mantella_player_input', transcribed_text)
-
-                    transcript_cleaned = utils.clean_text(transcribed_text)
-
-                    new_user_message = user_message(transcribed_text, player_name, radiant_dialogue == "true" and transcriber.call_count != 2)#ToDo: This check is awkward. Currently for a radiant conversation the first and last user message is removed while the one in the middle is kept. This retains function parity for the moment
-                    new_user_message.is_multi_npc_message = characters.active_character_count() > 1 and not radiant_dialogue == "true"
-                    new_user_message = game_state_manager.update_game_events(new_user_message) # add in-game events to player's response
-                    messages.add_message(new_user_message)
-                    logging.log(21, f"Text passed to NPC: {transcribed_text}")
-
-                # check if conversation has ended again after player input
-                with open(f'{config.game_path}/_mantella_end_conversation.txt', 'r', encoding='utf-8') as f:
-                    conversation_ended = f.readline().strip()
-
-                # check if user is ending conversation
-                if (transcriber.activation_name_exists(transcript_cleaned, config.end_conversation_keyword.lower())) or (transcriber.activation_name_exists(transcript_cleaned, 'good bye')) or (conversation_ended.lower() == 'true'):
-                    game_state_manager.end_conversation(conversation_ended, config, client, encoding, synthesizer, chat_manager, messages, characters.active_characters, tokens_available, player_name)
-                    break
-
-                # Let the player know that they were heard
-                #audio_file = synthesizer.synthesize(character.info['voice_model'], character.info['skyrim_voice_folder'], 'Beep boop. Let me think.')
-                #chat_manager.save_files_to_voice_folders([audio_file, 'Beep boop. Let me think.'])
-
-                # check if NPC is in combat to change their voice tone (if one on one conversation)
-                if characters.active_character_count() == 1:
-                    aggro = game_state_manager.load_data_when_available('_mantella_actor_is_in_combat', '').lower()
-                    if aggro == 'true':
-                        chat_manager.active_character.is_in_combat = 1
-                    else:
-                        chat_manager.active_character.is_in_combat = 0
-
-                # get character's response
-                if transcribed_text:
-                    messages = asyncio.run(get_response(client, messages, synthesizer, characters, radiant_dialogue))
->>>>>>> 203c636c
 
             # proceed the conversation
             if not talk.proceed():
